// Copyright (C) 2018-2025 Intel Corporation
// SPDX-License-Identifier: Apache-2.0
//

#include "core_impl.hpp"

#include <memory>
#include <variant>

#include "check_network_batchable.hpp"
#include "itt.hpp"
#include "model_reader.hpp"
#include "openvino/core/any.hpp"
#include "openvino/core/except.hpp"
#include "openvino/core/model_util.hpp"
#include "openvino/core/op_extension.hpp"
#include "openvino/core/preprocess/pre_post_process.hpp"
#include "openvino/core/so_extension.hpp"
#include "openvino/core/version.hpp"
#include "openvino/opsets/opset.hpp"
#include "openvino/pass/manager.hpp"
#include "openvino/runtime/compilation_context.hpp"
#include "openvino/runtime/device_id_parser.hpp"
#include "openvino/runtime/icompiled_model.hpp"
#include "openvino/runtime/internal_properties.hpp"
#include "openvino/runtime/itensor.hpp"
#include "openvino/runtime/make_tensor.hpp"
#include "openvino/runtime/remote_context.hpp"
#include "openvino/runtime/shared_buffer.hpp"
#include "openvino/runtime/threading/executor_manager.hpp"
#include "openvino/util/common_util.hpp"
#include "openvino/util/file_util.hpp"
#include "openvino/util/log.hpp"
#include "openvino/util/shared_object.hpp"
#include "openvino/util/variant_visitor.hpp"
#include "openvino/util/xml_parse_utils.hpp"
#include "ov_plugins.hpp"
#ifdef PROXY_PLUGIN_ENABLED
#    include "openvino/proxy/plugin.hpp"
#    include "openvino/proxy/properties.hpp"
#endif

ov::ICore::~ICore() = default;

namespace {

#ifdef PROXY_PLUGIN_ENABLED
std::string get_internal_plugin_name(const std::string& device_name, const ov::AnyMap& properties) {
    static constexpr const char* internal_plugin_suffix = "_ov_internal";
    auto it = properties.find(ov::proxy::configuration::internal_name.name());
    if (it != properties.end())
        return it->second.as<std::string>();
    return device_name + internal_plugin_suffix;
}
#endif

template <typename F>
void allowNotImplemented(F&& f) {
    try {
        f();
    } catch (const ov::NotImplemented&) {
    }
}

void stripDeviceName(std::string& device, const std::string& substr) {
    auto pos = device.find(substr);
    if (pos == 0) {
        device.erase(pos, substr.length());
    }
}

/**
 * @brief Converts / flattens ov::device::properties from
 * @code
 * core.compile_model(model, "GPU", ov::device::properties("GPU", ov::cache_dir("/tmp")));
 * // or
 * core.compile_model(model, "GPU", ov::device::properties({
 *   { "GPU", ov::cache_dir("/tmp") },
 *   { "CPU", ov::cache_dir("") }
 * }));
 * @endcode
 * To the form:
 * @code
 * core.compile_model(model, "GPU", ov::cache_dir("/tmp"));
 * @endcode
 *
 * @param user_device_name A device name for which properties flattening is performed
 * @param user_properties Original set of properties
 * @return ov::AnyMap Flattened ov::AnyMap with properties
 */
ov::AnyMap flatten_sub_properties(const std::string& user_device_name, const ov::AnyMap& user_properties) {
    ov::AnyMap result_properties = user_properties;

    // puts sub-property to result_properties if it's not there yet
    auto update_result_properties = [&result_properties](const ov::AnyMap& sub_properties) -> void {
        for (auto&& sub_property : sub_properties)
            result_properties[sub_property.first] = sub_property.second;
    };

    // First search for ov::device::properties(DEVICE, ...), which has higher
    for (auto secondary_property = result_properties.begin(); secondary_property != result_properties.end();) {
        auto subprop_device_name_pos = secondary_property->first.find(ov::device::properties.name() + std::string("_"));
        if (subprop_device_name_pos == std::string::npos) {
            // 1. Skip non-matching properties
            secondary_property++;
            continue;
        }

        // 2. device properties DEVICE_PROPERTIES_<device_name_with_id> are found
        auto subprop_device_name =
            secondary_property->first.substr(subprop_device_name_pos + std::strlen(ov::device::properties.name()) + 1);
        // flattening is performed only when config is applicable (see docs for ov::is_config_applicable)
        if (ov::is_config_applicable(user_device_name, subprop_device_name) ||
            ov::is_virtual_device(user_device_name)) {
            // 2.1. keep the secondary property for the other virtual devices, but repack them
            auto device_properties = result_properties.find(ov::device::properties.name());
            if (device_properties == result_properties.end()) {
                result_properties[ov::device::properties.name()] = ov::AnyMap{};
            }
            auto& secondary_properties = result_properties[ov::device::properties.name()].as<ov::AnyMap>();
            auto secondary_properties_it = secondary_properties.find(subprop_device_name);
            if (secondary_properties_it == secondary_properties.end()) {
                // 2.1.1. No device name in map yet, insert all config as is
                secondary_properties[subprop_device_name] = secondary_property->second;
            } else {
                // 2.1.2. Device name is present in config file, merge properties according to:
                // ov::device::properties(<device_name>) overrides ov::device::properties(ov::AnyMap{})
                auto& secondary_device_properties = secondary_properties_it->second.as<ov::AnyMap>();
                for (auto& item : secondary_property->second.as<ov::AnyMap>()) {
                    secondary_device_properties[item.first] = item.second;
                }
            }
        }

        // 3. since the sub-property is flattened, we need to drop it
        secondary_property = result_properties.erase(secondary_property);
    }

    // Second search for ov::device::properties(ov::AnyMap{...})
    for (auto property = result_properties.begin(); property != result_properties.end();) {
        if (property->first != ov::device::properties.name()) {
            // 1. Skip non-matching properties
            property++;
            continue;
        }

        // 2. device properties DEVICE_PROPERTIES are found
        auto& secondary_properties = property->second.as<ov::AnyMap>();

        for (auto secondary_property = secondary_properties.begin();
             secondary_property != secondary_properties.end();) {
            // flattening is performed only when config is applicable (see docs for ov::is_config_applicable)
            if (ov::is_config_applicable(user_device_name, secondary_property->first)) {
                // 2.1. flatten the secondary property for target device
                // example: core.compile_model("GPU", ov::device::properties("GPU", ov::prop1));
                // example: core.compile_model("GPU.1", ov::device::properties("GPU", ov::prop1));
                update_result_properties(secondary_property->second.as<ov::AnyMap>());
                secondary_property = secondary_properties.erase(secondary_property);
            } else if (ov::is_virtual_device(user_device_name)) {
                // 2.2. keep the secondary property for the other virtual devices
                secondary_property++;
                continue;
            } else {
                // 2.3. remove the secondary property setting for other hardware device
                // example: core.compile_model("GPU", ov::device::properties("CPU", ov::prop1));
                secondary_property = secondary_properties.erase(secondary_property);
            }
        }

        // 3. go to the next property
        if (secondary_properties.empty()) {
            // 3.1. since the sub-property is flattened, we need to drop it
            property = result_properties.erase(property);
        } else {
            // 3.2. some properties are still in ov::device::properties(ov::AnyMap{}), abort loop
            break;
        }
    }

    return result_properties;
}

enum class MatchType { EXACT = 0, SUBSTR };

struct DevicePriority {
    std::string prop_name;
    MatchType match_type;
};

DevicePriority get_device_priority_property(const std::string& device_name) {
    return ov::is_virtual_device(device_name)
               ? DevicePriority{ov::device::priorities.name(), MatchType::EXACT}
               :
               // ov::device::properties(GPU.0) can be applied for GPU tile identified by GPU.0.0
               DevicePriority{ov::device::id.name(), MatchType::SUBSTR};
}

void clean_batch_properties(const std::string& device_name, ov::AnyMap& config, const ov::PropertyName& property_name) {
    // auto-batching is not applicable, if there is auto_batch_timeout, delete it
    if (device_name.find("BATCH") == std::string::npos) {
        const auto& batch_timeout_mode = config.find(property_name);
        if (batch_timeout_mode != config.end()) {
            if (!ov::is_virtual_device(device_name))
                config.erase(batch_timeout_mode);
        }
    }
}

static const auto core_properties_names =
    ov::util::make_array(ov::cache_dir.name(), ov::enable_mmap.name(), ov::force_tbb_terminate.name());

static const auto auto_batch_properties_names =
    ov::util::make_array(ov::auto_batch_timeout.name(), ov::hint::allow_auto_batching.name());

ov::util::Path extract_weight_path(const std::string& compiled_properties) {
    if (auto start = compiled_properties.find(ov::weights_path.name()); start != std::string::npos) {
        start += std::string_view{ov::weights_path.name()}.size() + 1;
        auto length = compiled_properties.find(",", start);
        if (length != std::string::npos) {
            length -= start;
        }
        return {compiled_properties.substr(start, length)};
    } else {
        return {};
    }
}

using model_hint_t = std::variant<std::shared_ptr<const ov::Model>, std::string>;

ov::SoPtr<ov::ICompiledModel> import_compiled_model(const ov::Plugin& plugin,
                                                    const ov::SoPtr<ov::IRemoteContext>& context,
                                                    const ov::AnyMap& config) {
    ov::SoPtr<ov::ICompiledModel> compiled_model;
    if (auto blob_hint = config.find(ov::hint::compiled_blob.name()); blob_hint != config.end()) {
        try {
            auto compiled_blob = blob_hint->second.as<ov::Tensor>();
            compiled_model = context ? plugin.import_model(compiled_blob, context, config)
                                     : plugin.import_model(compiled_blob, config);
        } catch (...) {
        }
    }
    return compiled_model;
}

ov::SoPtr<ov::ICompiledModel> import_compiled_model(const ov::Plugin& plugin,
                                                    const ov::SoPtr<ov::IRemoteContext>& context,
                                                    const ov::AnyMap& config,
                                                    const model_hint_t& model_hint) {
    auto cfg = config;
    const auto apply_model_hint = ov::util::VariantVisitor{
        [&cfg, &plugin](const std::shared_ptr<const ov::Model>& model_ptr) {
            if (model_ptr != nullptr &&
                ov::util::contains(plugin.get_property(ov::supported_properties), ov::hint::model)) {
                cfg[ov::hint::model.name()] = model_ptr;
            }
        },
        [&cfg, &plugin](const std::string& model_path) {
            if (cfg.count(ov::weights_path.name()) == 0 &&
                ov::util::contains(plugin.get_property(ov::supported_properties), ov::weights_path)) {
                ov::util::Path weights_path{model_path};
                weights_path.replace_extension(".bin");
                if (ov::util::file_exists(weights_path)) {
                    cfg[ov::weights_path.name()] = weights_path.string();
                }
            }
        }};
    std::visit(apply_model_hint, model_hint);
    return import_compiled_model(plugin, context, cfg);
}

std::filesystem::path get_cache_model_path(const ov::AnyMap& config) {
    const auto it = config.find(ov::cache_model_path.name());
    return it == config.end() ? std::filesystem::path{} : it->second.as<std::filesystem::path>();
}

std::vector<ov::Extension::Ptr> try_get_extensions(const std::filesystem::path& path) {
    try {
        return ov::detail::load_extensions(path.native());
    } catch (const std::runtime_error&) {
        return {};
    }
}
}  // namespace

bool ov::is_config_applicable(const std::string& user_device_name, const std::string& subprop_device_name) {
    // full match
    if (user_device_name == subprop_device_name)
        return true;

    auto parsed_user_device_name = ov::parse_device_name_into_config(user_device_name);
    auto parsed_subprop_device_name = ov::parse_device_name_into_config(subprop_device_name);

    // if device name is matched, check additional condition
    auto is_matched = [&](const std::string& key, MatchType match_type) -> bool {
        const auto& user_value = parsed_user_device_name.m_config.count(key)
                                     ? parsed_user_device_name.m_config.at(key).as<std::string>()
                                     : "";
        const auto& subprop_value = parsed_subprop_device_name.m_config.count(key)
                                        ? parsed_subprop_device_name.m_config.at(key).as<std::string>()
                                        : "";

        if (!user_value.empty() && subprop_value.empty()) {
            // property without additional limitation can be applied
            return true;
        }
        return match_type == MatchType::EXACT ? (user_value == subprop_value) : (user_value.find(subprop_value) == 0);
        return false;
    };

    if (parsed_user_device_name.m_device_name == parsed_subprop_device_name.m_device_name) {
        auto device_priority = get_device_priority_property(parsed_user_device_name.m_device_name);
        return is_matched(device_priority.prop_name, device_priority.match_type);
    }

    return false;
}

bool ov::is_virtual_device(const std::string& device_name) {
    return (device_name.find("AUTO") == 0 || device_name.find("MULTI") == 0 || device_name.find("HETERO") == 0 ||
            device_name.find("BATCH") == 0);
};

namespace {
ov::Parsed parse_device_config(const std::string& device_name,
                               const ov::CoreConfig& core_config,
                               const ov::AnyMap& properties,
                               const bool keep_auto_batch_property) {
    // check to the validity of device name
    auto bracket_pos = device_name.find(")");
    while (bracket_pos != std::string::npos) {
        if (bracket_pos < device_name.length() - 1 &&
            (device_name[bracket_pos + 1] != ',' || bracket_pos + 1 == device_name.length() - 1)) {
            OPENVINO_THROW("Device with \"", device_name, "\" name is illegal in the OpenVINO Runtime");
        }
        bracket_pos = device_name.find(")", bracket_pos + 1);
    }

    /** Note: auto-batching is already applied by this time, so the call:
     * core.compile_model("GPU", ov::device::properties("BATCH", ov::auto_batch_timeout(400)));
     * is transformed and we have here:
     * ov::parseDeviceNameIntoConfig("BATCH", ov::device::priorities("GPU"),
     *                                        ov::device::properties("BATCH",
     *                                        ov::auto_batch_timeout(400)));
     * so, after 'flatten_sub_properties' we will have:
     * core.compile_model("BATCH", ov::auto_batch_timeout(400),
     *                             ov::device::priorities("GPU"));
     *
     * So, if one day, we want to add more options in form of ov::allow_<hetero, etc>, we need to apply it before
     * 'flatten_sub_properties' call to have proper behavior
     */
    ov::Parsed parsed{device_name, flatten_sub_properties(device_name, properties), core_config};
    auto& updated_device_name = parsed.m_device_name;
    auto& updated_config = parsed.m_config;

    std::string parsed_device_priority;

    // try to find ':' to extract name of virtual device
    auto pos = device_name.find_first_of(':');
    if (pos != std::string::npos) {
        updated_device_name = device_name.substr(0, pos);
        parsed_device_priority = device_name.substr(pos + 1);
    } else {
        ov::DeviceIDParser parser(device_name);
        updated_device_name = parser.get_device_name();
        parsed_device_priority = parser.get_device_id();
    }

    // checks and updates device priority
    if (!parsed_device_priority.empty()) {
        const auto priority_prop_name = get_device_priority_property(updated_device_name).prop_name;
        const auto it = updated_config.find(priority_prop_name);
        if (it == updated_config.end())
            updated_config[priority_prop_name] = parsed_device_priority;
        else if (it->second == parsed_device_priority) {
            // do nothing
        } else {
            OPENVINO_THROW("Device priority / ID mismatch: ",
                           parsed_device_priority,
                           " (from ",
                           device_name,
                           ") vs ",
                           it->second.as<std::string>(),
                           " (from config)");
        }
    };

    parsed.m_core_config.set(updated_config);
    // keep batch property only when called from query_supported_property
    if (!keep_auto_batch_property) {
        for (const auto& name : auto_batch_properties_names) {
            clean_batch_properties(updated_device_name, updated_config, name);
        }
    }
    return parsed;
}
}  // namespace

ov::Parsed ov::parse_device_name_into_config(const std::string& device_name,
                                             const AnyMap& config,
                                             const bool keep_auto_batch_property) {
    return parse_device_name_into_config(device_name, CoreConfig{}, config, keep_auto_batch_property);
}

ov::Parsed ov::parse_device_name_into_config(const std::string& device_name,
                                             const CoreConfig& core_config,
                                             const AnyMap& config,
                                             const bool keep_auto_batch_property) {
    auto parsed = parse_device_config(device_name, core_config, config, keep_auto_batch_property);

    // remove core properties for HW devices
<<<<<<< HEAD
    if (!ov::is_virtual_device(parsed._deviceName)) {
        CoreConfig::remove_core(parsed._config);
=======
    if (!ov::is_virtual_device(parsed.m_device_name)) {
        // note: ov::cache_dir kept as plugin may require it
        CoreConfig::remove_core_skip_cache_dir(parsed.m_config);
>>>>>>> 63738783
    }
    return parsed;
}

ov::CoreImpl::CoreImpl() {
    add_mutex("");  // Register global mutex
    m_executor_manager = ov::threading::executor_manager();
    for (const auto& it : ov::get_available_opsets()) {
        m_opset_names.insert(it.first);
    }
}

bool ov::CoreImpl::is_proxy_device(const ov::Plugin& plugin) const {
    return is_proxy_device(plugin.get_name());
}
bool ov::CoreImpl::is_proxy_device(const std::string& dev_name) const {
#ifdef PROXY_PLUGIN_ENABLED
    std::string real_name = ov::parse_device_name_into_config(dev_name).m_device_name;
    return m_plugin_registry.find(real_name) != m_plugin_registry.end() &&
           m_plugin_registry.at(real_name).m_plugin_create_func == ov::proxy::create_plugin;
#else
    return false;
#endif
}

void ov::CoreImpl::register_plugin_in_registry_unsafe(const std::string& device_name, PluginDescriptor& desc) {
#ifdef PROXY_PLUGIN_ENABLED
    // Update proxy plugin config
    const auto& fill_config = [](ov::AnyMap& m_default_config, const ov::AnyMap& config, const std::string& dev_name) {
        // Configure aliases for proxy plugin
        auto it = config.find(ov::proxy::configuration::alias.name());
        std::string alias;
        if (it != config.end()) {
            alias = it->second.as<std::string>();
            if (m_default_config.find(ov::proxy::alias_for.name()) == m_default_config.end()) {
                m_default_config[ov::proxy::alias_for.name()] = std::vector<std::string>();
            }
            m_default_config[ov::proxy::alias_for.name()].as<std::vector<std::string>>().emplace_back(dev_name);
        }

        // Configure device order for proxy_plugin
        it = config.find(ov::proxy::configuration::priority.name());
        if (it != config.end()) {
            if (m_default_config.find(ov::proxy::device_priorities.name()) == m_default_config.end()) {
                m_default_config[ov::proxy::device_priorities.name()] = std::vector<std::string>();
            }
            m_default_config[ov::proxy::device_priorities.name()].as<std::vector<std::string>>().emplace_back(
                dev_name + ":" + it->second.as<std::string>());
        }

        // Configure devices fallback order for proxy_plugin
        // Can use substring to configure the order
        // CUDA iGPU : CUDA iGPU      // just create a new elememnt
        // CPU iGPU : CUDA CPU iGPU   // use substring to find the right place
        it = config.find(ov::proxy::configuration::fallback.name());
        if (it != config.end()) {
            auto fallback = it->second.as<std::string>();
            // Change fallback name if fallback is configured to the HW plugin under the proxy with the same name
            if (m_default_config.find(ov::device::priorities.name()) == m_default_config.end()) {
                m_default_config[ov::device::priorities.name()] =
                    std::vector<std::string>{dev_name, std::move(fallback)};
            } else {
                auto dev_order = m_default_config[ov::device::priorities.name()].as<std::vector<std::string>>();
                auto begin_it = std::find(dev_order.begin(), dev_order.end(), dev_name);
                auto end_it = std::find(dev_order.begin(), dev_order.end(), fallback);
                OPENVINO_ASSERT(begin_it == dev_order.end() && end_it == dev_order.end(),
                                "Cannot restore the fallback order for proxy plugin.");
                if (begin_it != dev_order.end() && end_it != dev_order.end()) {
                    // Nothing to do. Just check that devices have the right order
                    OPENVINO_ASSERT(std::distance(begin_it, end_it) > 0,
                                    "Incorrect order of proxy plugin fallback priority.");
                } else if (begin_it != dev_order.end()) {
                    // Insert fallback device after the primary device
                    dev_order.insert(begin_it + 1, fallback);
                } else if (end_it != dev_order.end()) {
                    // Insert primary device before the fallback device
                    dev_order.insert(end_it, dev_name);
                }
                m_default_config[ov::device::priorities.name()] = dev_order;
            }
        }
    };
#endif

    std::string dev_name = device_name;
#ifdef PROXY_PLUGIN_ENABLED
    auto&& config = desc.m_default_config;
    // Register proxy plugin
    if (config.find(ov::proxy::configuration::alias.name()) != config.end()) {
        // Create proxy plugin for alias
        const auto& alias = config.at(ov::proxy::configuration::alias.name()).as<std::string>();
        if (alias == device_name)
            dev_name = get_internal_plugin_name(dev_name, config);
        // Alias can be registered by several plugins
        if (m_plugin_registry.find(alias) == m_plugin_registry.end()) {
            // Register new plugin
            PluginDescriptor desc = PluginDescriptor(ov::proxy::create_plugin);
            // Add internal name for proxy in order to modify fallback order before the initialization
            if (alias == device_name)
                desc.m_default_config[ov::proxy::configuration::internal_name.name()] = dev_name;

            fill_config(desc.m_default_config, config, dev_name);
            m_plugin_registry[alias] = std::move(desc);
            add_mutex(alias);
        } else {
            // Update registered plugin
            auto& plugin = m_plugin_registry.at(alias);
            // Error if we have an alias for HW plugin
            OPENVINO_ASSERT(plugin.m_plugin_create_func == ov::proxy::create_plugin,
                            "Cannot register plugin for ",
                            dev_name,
                            " plugin with the same name already registered!");
            // Add internal name for proxy in order to modify fallback order before the initialization
            if (alias == device_name)
                plugin.m_default_config[ov::proxy::configuration::internal_name.name()] = dev_name;
            fill_config(plugin.m_default_config, config, dev_name);
        }
    } else if (config.find(ov::proxy::configuration::fallback.name()) != config.end()) {
        // Fallback without alias means that we need to replace original plugin to proxy
        dev_name = get_internal_plugin_name(dev_name, config);
        PluginDescriptor desc = PluginDescriptor(ov::proxy::create_plugin);
        desc.m_default_config[ov::proxy::configuration::internal_name.name()] = dev_name;
        fill_config(desc.m_default_config, config, dev_name);
        m_plugin_registry[device_name] = std::move(desc);
        add_mutex(device_name);
    }

    const static std::vector<ov::PropertyName> proxy_conf_properties = {ov::proxy::configuration::alias,
                                                                        ov::proxy::configuration::fallback,
                                                                        ov::proxy::configuration::internal_name,
                                                                        ov::proxy::configuration::priority};

    // Register real plugin
    for (const auto& proxy_prop : proxy_conf_properties) {
        auto it = desc.m_default_config.find(proxy_prop);
        if (it != desc.m_default_config.end()) {
            desc.m_default_config.erase(it);
        }
    }
#endif

    m_plugin_registry[dev_name] = desc;
    add_mutex(dev_name);
}

void ov::CoreImpl::register_compile_time_plugins() {
    std::lock_guard<std::mutex> lock(get_mutex());

    auto any_copy = [](const std::map<std::string, std::string>& params) -> ov::AnyMap {
        ov::AnyMap result;
        for (auto&& value : params) {
            result.emplace(value.first, value.second);
        }
        return result;
    };

    const decltype(::get_compiled_plugins_registry())& plugins = get_compiled_plugins_registry();
    for (const auto& plugin : plugins) {
        const auto& device_name = plugin.first;
        if (device_name.find('.') != std::string::npos) {
            OPENVINO_THROW("Device name must not contain dot '.' symbol");
        }
#ifdef OPENVINO_STATIC_LIBRARY
        if (m_plugin_registry.find(device_name) == m_plugin_registry.end()) {
            const auto& value = plugin.second;
            ov::AnyMap config = any_copy(value.m_default_config);
            PluginDescriptor desc{value.m_create_plugin_func, config, value.m_create_extensions_func};
            register_plugin_in_registry_unsafe(device_name, desc);
        }
#else
        const auto& pluginPath = ov::util::get_compiled_plugin_path(plugin.second.m_plugin_path);
        if (m_plugin_registry.find(device_name) == m_plugin_registry.end() && ov::util::file_exists(pluginPath)) {
            ov::AnyMap config = any_copy(plugin.second.m_default_config);
            PluginDescriptor desc{pluginPath, config};
            register_plugin_in_registry_unsafe(device_name, desc);
        }
#endif
    }
}

void ov::CoreImpl::register_plugins_in_registry(const std::string& xml_config_file, const bool& by_abs_path) {
    using namespace ov::util;
    auto parse_result = pugixml::parse_xml(xml_config_file.c_str());
    if (!parse_result.error_msg.empty()) {
        OPENVINO_THROW(parse_result.error_msg);
    }

    pugi::xml_document& xml_doc = *parse_result.xml;

    pugi::xml_node ie_node = xml_doc.document_element();
    pugi::xml_node devices_node = ie_node.child("plugins");

    std::lock_guard<std::mutex> lock(get_mutex());

    FOREACH_CHILD (pluginNode, devices_node, "plugin") {
        std::string device_name = pugixml::get_str_attr(pluginNode, "name");
        if (m_plugin_registry.find(device_name) != m_plugin_registry.end()) {
            OPENVINO_THROW("Device with \"", device_name, "\"  is already registered in the OpenVINO Runtime");
        }
        if (device_name.find('.') != std::string::npos) {
            OPENVINO_THROW("Device name must not contain dot '.' symbol");
        }

        ov::util::FilePath pluginPath =
            ov::util::get_plugin_path(pugixml::get_str_attr(pluginNode, "location"), xml_config_file, by_abs_path);

        // check properties
        auto propertiesNode = pluginNode.child("properties");
        ov::AnyMap config;

        if (propertiesNode) {
            FOREACH_CHILD (propertyNode, propertiesNode, "property") {
                std::string key = pugixml::get_str_attr(propertyNode, "key");
                std::string value = pugixml::get_str_attr(propertyNode, "value");
                config[key] = value;
            }
        }

        // check extensions
        auto extensionsNode = pluginNode.child("extensions");
        std::vector<ov::util::FilePath> listOfExtentions;

        if (extensionsNode) {
            FOREACH_CHILD (extensionNode, extensionsNode, "extension") {
                const auto extension_location = pugixml::get_str_attr(extensionNode, "location");
                listOfExtentions.push_back(ov::util::make_path(extension_location));
            }
        }

        // fill value in plugin registry for later lazy initialization
        {
            PluginDescriptor desc{pluginPath, config, listOfExtentions};
            register_plugin_in_registry_unsafe(device_name, desc);
        }
    }
}

ov::Plugin ov::CoreImpl::get_plugin(const std::string& plugin_name) const {
    OV_ITT_SCOPE(FIRST_INFERENCE, ov::itt::domains::LoadTime, "CoreImpl::get_plugin");

    auto device_name = plugin_name;
    if (device_name == ov::default_device_name)
        device_name = "AUTO";
    if (device_name == "(CPU)")
        device_name = "CPU";
    stripDeviceName(device_name, "-");
    std::map<std::string, PluginDescriptor>::const_iterator it;
    {
        // Global lock to find plugin.
        // Always use global mutex if iterate over plugins or m_plugin_registry
        std::lock_guard<std::mutex> g_lock(get_mutex());

        // Plugin is not created, check that plugin is registered
        it = m_plugin_registry.find(device_name);
        if (it == m_plugin_registry.end()) {
            if (plugin_name == ov::default_device_name)
                OPENVINO_THROW("No device is provided, so AUTO device is used by default, which is not registered in "
                               "the OpenVINO Runtime.");
            else
                OPENVINO_THROW("Device with \"", device_name, "\" name is not registered in the OpenVINO Runtime");
        }
    }
    std::lock_guard<std::mutex> lock(get_mutex(device_name));

    PluginDescriptor desc;
    {
        // Global lock to find plugin.
        // Always use global mutex if iterate over plugins or m_plugin_registry
        std::lock_guard<std::mutex> g_lock(get_mutex());
        auto it_plugin = m_plugins.find(device_name);
        if (it_plugin != m_plugins.end())
            return it_plugin->second;

        desc = it->second;
    }
    // Plugin is in registry, but not created, let's create
    std::shared_ptr<void> so;
    try {
        ov::Plugin plugin;

        if (desc.m_plugin_create_func) {  // static OpenVINO case or proxy plugin
            std::shared_ptr<ov::IPlugin> plugin_impl;
            desc.m_plugin_create_func(plugin_impl);
            plugin = Plugin{plugin_impl, {}};
        } else {
            so = ov::util::load_shared_object(desc.m_lib_location.c_str());
            std::shared_ptr<ov::IPlugin> plugin_impl;
            reinterpret_cast<ov::CreatePluginFunc*>(ov::util::get_symbol(so, ov::create_plugin_function))(plugin_impl);
            const auto& plugin_name = plugin_impl->get_device_name();

            // Check that device plugin name is the same as requested for HW plugins
            if (!plugin_name.empty() && !ov::is_virtual_device(plugin_name)) {
                OPENVINO_ASSERT(device_name.find(plugin_name) != std::string::npos,
                                desc.m_lib_location,
                                " is used for ",
                                device_name,
                                " , while it contains implementation for ",
                                plugin_name);
            }
            plugin = Plugin{plugin_impl, so};
        }

        {
            plugin.set_name(device_name);

            // Set Core class reference to plugins
            std::weak_ptr<ov::ICore> mutableCore =
                std::const_pointer_cast<ov::ICore>(std::dynamic_pointer_cast<const ov::ICore>(shared_from_this()));
            plugin.set_core(std::move(mutableCore));
        }

        // configuring
        {
#ifdef PROXY_PLUGIN_ENABLED
            // Initial setup for proxy plugin.
            // It is needed for future initialization to initialize low level plugin
            if (desc.m_plugin_create_func == ov::proxy::create_plugin) {
                ov::AnyMap initial_config;
                auto it = desc.m_default_config.find(ov::proxy::alias_for.name());
                if (it != desc.m_default_config.end()) {
                    initial_config[it->first] = it->second;
                }
                it = desc.m_default_config.find(ov::proxy::device_priorities.name());
                if (it != desc.m_default_config.end()) {
                    initial_config[it->first] = it->second;
                }
                it = desc.m_default_config.find(ov::device::priorities.name());
                if (it != desc.m_default_config.end()) {
                    // Fix fallback names in case if proxy plugin got a conflict in the process of plugins registration
                    auto priorities = it->second.as<std::vector<std::string>>();
                    auto internal_name = desc.m_default_config.find(ov::proxy::configuration::internal_name.name());
                    for (auto&& priority : priorities) {
                        if (priority == device_name) {
                            OPENVINO_ASSERT(internal_name != desc.m_default_config.end(),
                                            "Cannot create proxy device ",
                                            device_name,
                                            ". Device has incorrect configuration.");
                            priority = internal_name->second.as<std::string>();
                        }
                    }
                    initial_config[ov::device::priorities.name()] = priorities;
                }
                plugin.set_property(initial_config);
                try {
                    plugin.get_property(ov::available_devices);
                } catch (const ov::Exception& ex) {
                    OPENVINO_THROW("Failed to create plugin for device ",
                                   device_name,
                                   "\nPlease, check your environment\n",
                                   ex.what());
                }
            }
#endif
<<<<<<< HEAD
=======
            // TODO: remove this block of code once GPU removes support of ov::cache_dir
            // also, remove device_supports_cache_dir at all
            {
                OPENVINO_SUPPRESS_DEPRECATED_START
                if (device_supports_cache_dir(plugin)) {
                    auto cache_config = m_core_config.get_cache_config_for_device(plugin);
                    if (cache_config.m_cache_manager) {
                        desc.m_default_config[ov::cache_dir.name()] = cache_config.m_cache_dir;
                    }
                } else if (desc.m_default_config.count(ov::cache_dir.name()) > 0) {
                    // Remove "CACHE_DIR" from config if it is not supported by plugin
                    desc.m_default_config.erase(ov::cache_dir.name());
                }
                OPENVINO_SUPPRESS_DEPRECATED_END
            }
>>>>>>> 63738783

            allowNotImplemented([&]() {
                // Add device specific value to support device_name.device_id cases
                {
                    const std::string deviceKey =
                        device_supports_internal_property(plugin, ov::internal::config_device_id.name())
                            ? ov::internal::config_device_id.name()
                            : ov::device::id.name();

                    // here we can store values like GPU.0, GPU.1 and we need to set properties to plugin
                    // for each such .0, .1, .# device to make sure plugin can handle different settings for different
                    // device IDs
                    {
                        std::unique_lock<std::mutex> g_lock(get_mutex());
                        for (auto pluginDesc : m_plugin_registry) {
                            ov::DeviceIDParser parser(pluginDesc.first);
                            if (pluginDesc.first.find(device_name) != std::string::npos &&
                                !parser.get_device_id().empty()) {
                                g_lock.unlock();
                                pluginDesc.second.m_default_config[deviceKey] = parser.get_device_id();
                                plugin.set_property(pluginDesc.second.m_default_config);
                            }
                        }
                    }
                }

                // set global device-id independent settings to plugin
                plugin.set_property(desc.m_default_config);
            });
        }

        // add plugin as extension itself
        std::lock_guard<std::mutex> g_lock(get_mutex());

        std::vector<ov::Extension::Ptr> ext;
        if (desc.m_extension_create_func) {  // static OpenVINO case
            try {
                desc.m_extension_create_func(ext);
            } catch (const ov::Exception&) {
                // the same extension can be registered multiple times - ignore it!
            }
        } else {
            ext = try_get_extensions(desc.m_lib_location);
        }
        std::move(ext.begin(), ext.end(), std::back_inserter(m_plugin_registry.at(device_name).m_extensions));

        return m_plugins.emplace(device_name, plugin).first->second;
    } catch (const ov::Exception& ex) {
        OPENVINO_THROW("Failed to create plugin ",
                       desc.m_lib_location,
                       " for device ",
                       device_name,
                       "\n",
                       "Please, check your environment\n",
                       ex.what(),
                       "\n");
    }
}

ov::SoPtr<ov::ICompiledModel> ov::CoreImpl::compile_model(const std::shared_ptr<const ov::Model>& model_,
                                                          const std::string& device_name,
                                                          const ov::AnyMap& config) const {
    OV_ITT_SCOPE(FIRST_INFERENCE, ov::itt::domains::LoadTime, "Core::compile_model::model");
    auto patched_device_name = device_name;
    auto config_with_batch = config;
    // if auto-batching is applicable, the below function will patch the device name and config accordingly:
    const auto model = apply_auto_batching(model_, patched_device_name, config_with_batch);

<<<<<<< HEAD
    auto parsed = parseDeviceNameIntoConfig(patched_device_name,
                                            coreConfig,
                                            config_with_batch,
                                            is_proxy_device(patched_device_name));
    auto plugin = get_plugin(parsed._deviceName);
    const auto cache_manager = parsed._core_config.get_cache_config_for_device(plugin, config)._cacheManager;
    auto res = import_compiled_model(plugin, {}, parsed._config, model);
=======
    auto parsed = parse_device_name_into_config(patched_device_name,
                                                m_core_config,
                                                config_with_batch,
                                                is_proxy_device(patched_device_name));
    auto plugin = get_plugin(parsed.m_device_name);
    // will consume ov::cache_dir if plugin not support it
    const auto cache_manager =
        parsed.m_core_config.get_cache_config_for_device(plugin, parsed.m_config).m_cache_manager;
    auto res = import_compiled_model(plugin, {}, parsed.m_config, model);
>>>>>>> 63738783
    // Skip caching for proxy plugin. HW plugin will load network from the cache
    if (res) {
        // hint::compiled_blob is set and imported skip compilation
    } else if (cache_manager && device_supports_model_caching(plugin, parsed.m_config) && !is_proxy_device(plugin)) {
        CacheContent cache_content{cache_manager,
                                   parsed.m_core_config.get_enable_mmap(),
                                   get_cache_model_path(config).string()};
        const auto compiled_config = create_compile_config(plugin, parsed.m_config);
        cache_content.m_blob_id = ModelCache::compute_hash(model, cache_content.m_model_path, compiled_config);
        cache_content.model = model;

        const auto& cache_mode_it = config.find(cache_mode.name());
        if (cache_mode_it != config.end() && cache_mode_it->second == CacheMode::OPTIMIZE_SIZE) {
            const auto& rt_info = model->get_rt_info();
            auto weights_path = rt_info.find("__weights_path");
            if (weights_path != rt_info.end()) {
                parsed.m_config[ov::weights_path.name()] = weights_path->second;
            }
        }

        const auto lock = m_cache_guard.get_hash_lock(cache_content.m_blob_id);
        res = load_model_from_cache(cache_content, plugin, parsed.m_config, {}, [&]() {
            return compile_model_and_cache(plugin, model, parsed.m_config, {}, cache_content);
        });
    } else {
        res = plugin.compile_model(model, parsed.m_config);
    }
    return res;
}

ov::SoPtr<ov::ICompiledModel> ov::CoreImpl::compile_model(const std::shared_ptr<const ov::Model>& model_,
                                                          const ov::SoPtr<ov::IRemoteContext>& context,
                                                          const ov::AnyMap& config) const {
    OV_ITT_SCOPE(FIRST_INFERENCE, ov::itt::domains::LoadTime, "Core::compile_model::RemoteContext");
    if (!context)
        OPENVINO_THROW("Remote context is null");
    auto device_name = context->get_device_name();
    auto config_with_batch = config;
    // if auto-batching is applicable, the below function will patch the device name and config accordingly:
    const auto model = apply_auto_batching(model_, device_name, config_with_batch);

<<<<<<< HEAD
    auto parsed = parseDeviceNameIntoConfig(device_name, coreConfig, config_with_batch, is_proxy_device(device_name));
    auto plugin = get_plugin(parsed._deviceName);
    const auto cache_manager = parsed._core_config.get_cache_config_for_device(plugin, config)._cacheManager;
    auto res = import_compiled_model(plugin, context, parsed._config, model);
=======
    auto parsed =
        parse_device_name_into_config(device_name, m_core_config, config_with_batch, is_proxy_device(device_name));
    auto plugin = get_plugin(parsed.m_device_name);
    // will consume ov::cache_dir if plugin not support it
    const auto cache_manager =
        parsed.m_core_config.get_cache_config_for_device(plugin, parsed.m_config).m_cache_manager;
    auto res = import_compiled_model(plugin, context, parsed.m_config, model);
>>>>>>> 63738783
    // Skip caching for proxy plugin. HW plugin will load network from the cache
    if (res) {
        // hint::compiled_blob is set and imported skip compilation
    } else if (cache_manager && device_supports_model_caching(plugin, parsed.m_config) && !is_proxy_device(plugin)) {
        CacheContent cache_content{cache_manager,
                                   parsed.m_core_config.get_enable_mmap(),
                                   get_cache_model_path(config).string()};
        const auto compiled_config = create_compile_config(plugin, parsed.m_config);
        cache_content.m_blob_id = ModelCache::compute_hash(model, cache_content.m_model_path, compiled_config);
        cache_content.model = model;
        res = load_model_from_cache(cache_content, plugin, parsed.m_config, context, [&]() {
            return compile_model_and_cache(plugin, model, parsed.m_config, context, cache_content);
        });
    } else {
        res = plugin.compile_model(model, context, parsed.m_config);
    }
    return res;
}

ov::SoPtr<ov::ICompiledModel> ov::CoreImpl::compile_model(const std::string& model_path,
                                                          const std::string& device_name,
                                                          const ov::AnyMap& config) const {
    OV_ITT_SCOPE(FIRST_INFERENCE, ov::itt::domains::LoadTime, "Core::compile_model::Path");
    auto parsed = parse_device_config(device_name, m_core_config, config, false);
    // in case of compile_model(file_name), we need to clear-up core-level properties
<<<<<<< HEAD
    auto plugin = get_plugin(parsed._deviceName);
    const auto cache_manager = parsed._core_config.get_cache_config_for_device(plugin, config)._cacheManager;
    auto compiled_model = import_compiled_model(plugin, {}, parsed._config, model_path);
=======
    auto plugin = get_plugin(parsed.m_device_name);
    // will consume ov::cache_dir if plugin not support it
    const auto cache_manager =
        parsed.m_core_config.get_cache_config_for_device(plugin, parsed.m_config).m_cache_manager;
    auto compiled_model = import_compiled_model(plugin, {}, parsed.m_config, model_path);
>>>>>>> 63738783

    if (compiled_model) {
        // hint::compiled_blob is set and imported skip compilation
    } else if (cache_manager && device_supports_model_caching(plugin, parsed.m_config) && !is_proxy_device(plugin)) {
        // Skip caching for proxy plugin. HW plugin will load network from the cache
<<<<<<< HEAD
        CoreConfig::remove_core(parsed._config);
        CacheContent cache_content{cache_manager, parsed._core_config.get_enable_mmap(), model_path};
        cache_content.blobId = ov::ModelCache::compute_hash(model_path, create_compile_config(plugin, parsed._config));
        const auto lock = cacheGuard.get_hash_lock(cache_content.blobId);
        compiled_model = load_model_from_cache(cache_content, plugin, parsed._config, {}, [&]() {
=======
        CoreConfig::remove_core_skip_cache_dir(parsed.m_config);
        CacheContent cache_content{cache_manager, parsed.m_core_config.get_enable_mmap(), model_path};
        cache_content.m_blob_id =
            ov::ModelCache::compute_hash(model_path, create_compile_config(plugin, parsed.m_config));
        const auto lock = m_cache_guard.get_hash_lock(cache_content.m_blob_id);
        compiled_model = load_model_from_cache(cache_content, plugin, parsed.m_config, {}, [&]() {
>>>>>>> 63738783
            const auto model =
                util::read_model(model_path, "", get_extensions_copy(), parsed.m_core_config.get_enable_mmap());
            return compile_model_and_cache(plugin, model, parsed.m_config, {}, cache_content);
        });
    } else {
        compiled_model = plugin.compile_model(model_path, parsed.m_config);
    }
    return compiled_model;
}

ov::SoPtr<ov::ICompiledModel> ov::CoreImpl::compile_model(const std::string& model_str,
                                                          const ov::Tensor& weights,
                                                          const std::string& device_name,
                                                          const ov::AnyMap& config) const {
    OV_ITT_SCOPED_TASK(ov::itt::domains::OV, "Core::compile_model::from_memory");
<<<<<<< HEAD
    auto parsed = parseDeviceNameIntoConfig(device_name, coreConfig, config);
    auto plugin = get_plugin(parsed._deviceName);
    const auto cache_manager = parsed._core_config.get_cache_config_for_device(plugin, config)._cacheManager;
    auto compiled_model = import_compiled_model(plugin, {}, parsed._config);
=======
    auto parsed = parse_device_name_into_config(device_name, m_core_config, config);
    auto plugin = get_plugin(parsed.m_device_name);
    // will consume ov::cache_dir if plugin not support it
    const auto cache_manager =
        parsed.m_core_config.get_cache_config_for_device(plugin, parsed.m_config).m_cache_manager;
    auto compiled_model = import_compiled_model(plugin, {}, parsed.m_config);
>>>>>>> 63738783
    // Skip caching for proxy plugin. HW plugin will load network from the cache
    if (compiled_model) {
        // hint::compiled_blob is set and imported skip compilation
    } else if (cache_manager && device_supports_model_caching(plugin, parsed.m_config) && !is_proxy_device(plugin)) {
        CacheContent cache_content{cache_manager, parsed.m_core_config.get_enable_mmap()};
        cache_content.m_blob_id =
            ov::ModelCache::compute_hash(model_str, weights, create_compile_config(plugin, parsed.m_config));
        const auto lock = m_cache_guard.get_hash_lock(cache_content.m_blob_id);
        compiled_model = load_model_from_cache(cache_content, plugin, parsed.m_config, {}, [&]() {
            const auto model = read_model(model_str, weights);
            return compile_model_and_cache(plugin, model, parsed.m_config, {}, cache_content);
        });
    } else {
        const auto model = read_model(model_str, weights);
        compiled_model = plugin.compile_model(model, parsed.m_config);
    }
    return compiled_model;
}

ov::SoPtr<ov::ICompiledModel> ov::CoreImpl::import_model(std::istream& model,
                                                         const std::string& device_name,
                                                         const ov::AnyMap& config) const {
    OV_ITT_SCOPED_TASK(ov::itt::domains::OV, "Core::import_model");
    auto parsed = parse_device_name_into_config(device_name, config);
    return get_plugin(parsed.m_device_name).import_model(model, parsed.m_config);
}

ov::SoPtr<ov::ICompiledModel> ov::CoreImpl::import_model(std::istream& modelStream,
                                                         const ov::SoPtr<ov::IRemoteContext>& context,
                                                         const ov::AnyMap& config) const {
    OV_ITT_SCOPED_TASK(ov::itt::domains::OV, "Core::import_model");
    OPENVINO_ASSERT(context, "Remote context must not be empty.");
    const auto parsed = parse_device_name_into_config(context->get_device_name(), config);
    return get_plugin(parsed.m_device_name).import_model(modelStream, context, parsed.m_config);
}

ov::SoPtr<ov::ICompiledModel> ov::CoreImpl::import_model(const ov::Tensor& compiled_blob,
                                                         const std::string& device_name,
                                                         const ov::AnyMap& config) const {
    OV_ITT_SCOPED_TASK(ov::itt::domains::OV, "Core::import_model");
    const auto parsed = parse_device_name_into_config(device_name, config);
    return get_plugin(parsed.m_device_name).import_model(compiled_blob, parsed.m_config);
}

ov::SoPtr<ov::ICompiledModel> ov::CoreImpl::import_model(const ov::Tensor& compiled_blob,
                                                         const ov::SoPtr<ov::IRemoteContext>& context,
                                                         const ov::AnyMap& config) const {
    OV_ITT_SCOPED_TASK(ov::itt::domains::OV, "Core::import_model");
    OPENVINO_ASSERT(context, "Remote context must not be empty.");
    const auto parsed = parse_device_name_into_config(context->get_device_name(), config);
    return get_plugin(parsed.m_device_name).import_model(compiled_blob, context, parsed.m_config);
}

ov::SupportedOpsMap ov::CoreImpl::query_model(const std::shared_ptr<const ov::Model>& model,
                                              const std::string& device_name,
                                              const ov::AnyMap& config) const {
    OV_ITT_SCOPED_TASK(ov::itt::domains::OV, "Core::query_model");
    const auto parsed = parse_device_name_into_config(device_name, config);
    return get_plugin(parsed.m_device_name).query_model(model, parsed.m_config);
}

bool ov::CoreImpl::is_hidden_device(const std::string& device_name) const {
#ifdef PROXY_PLUGIN_ENABLED
    std::lock_guard<std::mutex> lock(get_mutex());
    // Alias hides the device
    for (auto&& it : m_plugin_registry) {
        auto it_priority = it.second.m_default_config.find(ov::proxy::alias_for.name());
        if (it.first == device_name || it_priority == it.second.m_default_config.end())
            continue;
        auto devices = it_priority->second.as<std::vector<std::string>>();
        for (const auto& dev : devices) {
            if (dev == device_name)
                return true;
        }
    }
#endif
    return false;
}

std::vector<std::string> ov::CoreImpl::get_available_devices() const {
    std::vector<std::string> devices;
    const std::string propertyName = ov::available_devices.name();

    for (auto&& device_name : get_registered_devices()) {
        std::vector<std::string> devicesIDs;
        // Skip hidden devices
        if (is_hidden_device(device_name))
            continue;
        try {
            devicesIDs = get_property(device_name, ov::available_devices.name(), {}).as<std::vector<std::string>>();
        } catch (const ov::Exception&) {
            // plugin is not created by e.g. invalid env
        } catch (const std::runtime_error&) {
            // plugin is not created by e.g. invalid env
        } catch (const std::exception& ex) {
            OPENVINO_THROW("An exception is thrown while trying to create the ",
                           device_name,
                           " device and call GetMetric: ",
                           ex.what());
        } catch (...) {
            OPENVINO_THROW("Unknown exception is thrown while trying to create the ",
                           device_name,
                           " device and call GetMetric");
        }

        if (devicesIDs.size() > 1) {
            for (auto&& deviceID : devicesIDs) {
                devices.push_back(device_name + '.' + deviceID);
            }
        } else if (!devicesIDs.empty()) {
            devices.push_back(device_name);
        }
    }

    return devices;
}

ov::SoPtr<ov::IRemoteContext> ov::CoreImpl::create_context(const std::string& device_name, const AnyMap& params) const {
    auto parsed = ov::parse_device_name_into_config(device_name, params);
    return get_plugin(parsed.m_device_name).create_context(parsed.m_config);
}

ov::AnyMap ov::CoreImpl::get_supported_property(const std::string& full_device_name,
                                                const ov::AnyMap& user_properties,
                                                const bool keep_core_property) const {
    if (ov::is_virtual_device(full_device_name)) {
        // Considerations:
        // 1. in case of virtual devices all the magic will happen on the level when
        // virtual device calls ICore::get_supported_property for real HW devices
        // so, for now we can return user properties almost as is without any
        // filtering / flattening
        // 2. The only exception here: while common properties like ov::num::streams or
        // ov::hint::performance_mode are shared across all the devices, the
        // ov::device::priority cannot be shared, because it's specific for current virtual
        // plugin. So, we need to remove ov::device::priorities from the list, because it's
        // supposed to be set for current virtual plugin and cannot be propagated down
        auto return_properties = user_properties;
        auto device_priorities_it = return_properties.find(ov::device::priorities.name());
        if (device_priorities_it != return_properties.end()) {
            return_properties.erase(device_priorities_it);
        }

        return return_properties;
    }

    const auto flattened = parse_device_config(full_device_name, {}, user_properties, keep_core_property);
    const auto& flattened_config = flattened.m_config;
    const auto& device_name = flattened.m_device_name;

    // virtual plugins should bypass core-level properties to HW plugins
    // so, we need to report them as supported
    std::vector<std::string> supported_config_keys;
    auto key_inserter = std::back_inserter(supported_config_keys);
    if (keep_core_property) {
        key_inserter = std::copy(core_properties_names.begin(), core_properties_names.end(), key_inserter);
        key_inserter = std::copy(auto_batch_properties_names.begin(), auto_batch_properties_names.end(), key_inserter);
    }

    // try to search against OV API 2.0' mutable supported_properties
    try {
        for (auto&& property : ICore::get_property(device_name, ov::supported_properties, {})) {
            if (property.is_mutable()) {
                *key_inserter = std::move(property);
            }
        }
    } catch (ov::Exception&) {
    }

    // try to search against internal supported_properties
    try {
        for (auto&& property : ICore::get_property(device_name, ov::internal::supported_properties, {})) {
            if (property.is_mutable()) {
                *key_inserter = std::move(property);
            }
        }
    } catch (ov::Exception&) {
    }

    // collect supported properties for HW device
    AnyMap supported_config;
    for (auto&& kvp : flattened_config) {
        if (util::contains(supported_config_keys, kvp.first)) {
            supported_config[kvp.first] = kvp.second;
        }
    }

    return supported_config;
}

ov::SoPtr<ov::IRemoteContext> ov::CoreImpl::get_default_context(const std::string& device_name) const {
    auto parsed = ov::parse_device_name_into_config(device_name);
    return get_plugin(parsed.m_device_name).get_default_context(parsed.m_config);
}

std::shared_ptr<const ov::Model> ov::CoreImpl::apply_auto_batching(const std::shared_ptr<const ov::Model>& model,
                                                                   std::string& device_name,
                                                                   ov::AnyMap& config) const {
    std::string deviceNameWithBatchSize, deviceNameWithoutBatch;
    // fully strict dims tracking by default (Auto-Batching is enabled implicitly)
    bool strictly_check_dims = true;
    if (device_name.find("BATCH") != std::string::npos) {
        // explicitly enabled Auto-Batching
        auto pos = device_name.find_first_of(":");
        if (pos == std::string::npos)
            return model;  // BATCH device is already configured via the config

        deviceNameWithBatchSize = device_name.substr(pos + 1);
        deviceNameWithoutBatch = ov::DeviceIDParser::get_batch_device(deviceNameWithBatchSize);
        if (device_name.find("(") == std::string::npos) {
            auto supported_properties = ICore::get_property(deviceNameWithoutBatch, ov::supported_properties, {});
            if (std::find(supported_properties.begin(), supported_properties.end(), ov::optimal_batch_size) ==
                supported_properties.end())
                return model;
        }
        // when user sets the BATCH device explicitly, we may check the dims less strictly
        // as the result is being checked by the user
        strictly_check_dims = false;
    } else {
        // check if Auto-Batch plugin registered
        try {
            get_plugin("BATCH");
        } catch (const std::runtime_error&) {
            return model;
        }

        // check whether the Auto-Batching is disabled explicitly
        const auto& batch_mode = config.find(ov::hint::allow_auto_batching.name());
        if (batch_mode != config.end()) {
            const auto disabled = !batch_mode->second.as<bool>();
            // virtual plugins like AUTO/MULTI will need the config
            // e.g. to deduce the #requests correctly
            // proxy plugin should also keep the config
            // otherwise, no need for this config key in the rest of loading
            if (!ov::is_virtual_device(device_name) && !is_proxy_device(device_name))
                config.erase(batch_mode);
            if (disabled)
                return model;
        }

        // check whether if the Auto-Batching is applicable to the device
        auto parsed = ov::parse_device_name_into_config(device_name);
        // Do not apply auto batch for proxy device
        if (is_proxy_device(parsed.m_device_name))
            return model;
        deviceNameWithoutBatch = device_name;
        auto metrics = get_plugin(parsed.m_device_name)
                           .get_property(ov::supported_properties.name(), parsed.m_config)
                           .as<std::vector<ov::PropertyName>>();
        auto it = std::find(metrics.begin(), metrics.end(), ov::optimal_batch_size.name());
        if (metrics.end() == it)
            return model;

        // if applicable, the Auto-Batching is implicitly enabled via the performance hints
        bool bTputInPlg = get_plugin(parsed.m_device_name)
                              .get_property(ov::hint::performance_mode.name(), parsed.m_config)
                              .as<ov::hint::PerformanceMode>() == ov::hint::PerformanceMode::THROUGHPUT;
        const auto& mode = config.find(ov::hint::performance_mode.name());
        bool bTputInLoadCfg = (mode != config.end() &&
                               mode->second.as<ov::hint::PerformanceMode>() == ov::hint::PerformanceMode::THROUGHPUT);
        const auto& excl = config.find(ov::internal::exclusive_async_requests.name());
        bool bExclReqsEnabled = (excl != config.end() && excl->second.as<bool>() == true);
        if (bExclReqsEnabled || (!bTputInPlg && !bTputInLoadCfg))
            return model;
    }
    auto batchConfig = deviceNameWithBatchSize.empty() ? deviceNameWithoutBatch : deviceNameWithBatchSize;
    auto res = ov::details::is_model_batchable(model, deviceNameWithoutBatch, strictly_check_dims);
    switch (res) {
    case ov::details::NetworkBatchAbility::NO:
        return model;
    case ov::details::NetworkBatchAbility::AS_IS:
        device_name = "BATCH:" + batchConfig;
        break;
    case ov::details::NetworkBatchAbility::WITH_HETERO:
        device_name = "HETERO:BATCH," + deviceNameWithoutBatch;
        config.insert(ov::device::properties("BATCH", ov::device::priorities(batchConfig)));
        break;
    }
    return ov::details::apply_batch_affinity(model, deviceNameWithoutBatch);
}

void ov::CoreImpl::set_property(const std::string& device_name, const AnyMap& properties) {
    OPENVINO_ASSERT(device_name.find("HETERO:") != 0,
                    "set_property is supported only for HETERO itself (without devices). "
                    "You can configure the devices with set_property before creating the HETERO on top.");
    OPENVINO_ASSERT(device_name.find("MULTI:") != 0,
                    "set_property is supported only for MULTI itself (without devices). "
                    "You can configure the devices with set_property before creating the MULTI on top.");
    OPENVINO_ASSERT(device_name.find("AUTO:") != 0,
                    "set_property is supported only for AUTO itself (without devices). "
                    "You can configure the devices with set_property before creating the AUTO on top.");
    OPENVINO_ASSERT(device_name.find("BATCH:") != 0,
                    "set_property is supported only for BATCH itself (without devices). "
                    "You can configure the devices with set_property before creating the BATCH on top.");

    // unsupport to set ov::device::properties to HW device through this function
    auto devices = get_registered_devices();
    for (auto&& config : properties) {
        const auto is_secondary_property = config.first.find(ov::device::properties.name()) != std::string::npos;
        // It is valid change for proxy plugin, proxy plugin allows to set properties for low level fallback devices
        const auto is_proxy = is_proxy_device(ov::parse_device_name_into_config(device_name).m_device_name);
        OPENVINO_ASSERT(!is_secondary_property || is_proxy,
                        "set_property do not support ov::device::propreties. "
                        "You can configure the devices through the compile_model()/query_model() API.");
    }
    set_property_for_device(properties, device_name);
}

ov::Any ov::CoreImpl::get_property_for_core(const std::string& name) const {
    if (name == ov::force_tbb_terminate.name()) {
        const auto flag = ov::threading::executor_manager()->get_property(name).as<bool>();
        return decltype(ov::force_tbb_terminate)::value_type(flag);
    } else if (name == ov::cache_dir.name()) {
        return ov::Any(m_core_config.get_cache_dir());
    } else if (name == ov::enable_mmap.name()) {
        const auto flag = m_core_config.get_enable_mmap();
        return decltype(ov::enable_mmap)::value_type(flag);
    }

    OPENVINO_THROW("Exception is thrown while trying to call get_property with unsupported property: '", name, "'");
}

ov::Any ov::CoreImpl::get_property(const std::string& device_name,
                                   const std::string& name,
                                   const AnyMap& options) const {
    OPENVINO_ASSERT(device_name.find("HETERO:") != 0,
                    "You can only get_property of the HETERO itself (without devices). "
                    "get_property is also possible for the individual devices before creating the HETERO on top.");
    OPENVINO_ASSERT(device_name.find("MULTI:") != 0,
                    "You can only get_property of the MULTI itself (without devices). "
                    "get_property is also possible for the individual devices before creating the MULTI on top.");
    OPENVINO_ASSERT(device_name.find("AUTO:") != 0,
                    "You can only get_property of the AUTO itself (without devices). "
                    "get_property is also possible for the individual devices before creating the AUTO on top.");
    OPENVINO_ASSERT(device_name.find("BATCH:") != 0,
                    "You can only get_property of the BATCH itself (without devices). "
                    "get_property is also possible for the individual devices before creating the BATCH on top.");

    auto parsed = parse_device_name_into_config(device_name, options);

    if (parsed.m_device_name.empty()) {
        return get_property_for_core(name);
    } else if (name == ov::cache_dir.name()) {
        return m_core_config.get_cache_config_for_device(get_plugin(parsed.m_device_name)).m_cache_dir;
    }
    return get_plugin(parsed.m_device_name).get_property(name, parsed.m_config);
}

void ov::CoreImpl::unload_plugin(const std::string& device_name) {
    std::lock_guard<std::mutex> lock(get_mutex());
    auto it = m_plugins.find(device_name);
    if (it == m_plugins.end()) {
        OPENVINO_THROW("Device with \"", device_name, "\" name is not registered in the OpenVINO Runtime");
    }
    m_plugin_registry[device_name].m_extensions.clear();
    m_plugins.erase(device_name);
}

void ov::CoreImpl::register_plugin(const std::string& plugin,
                                   const std::string& device_name,
                                   const ov::AnyMap& properties) {
    std::lock_guard<std::mutex> lock(get_mutex());

    auto it = m_plugin_registry.find(device_name);
    // Proxy plugins can be configured in the runtime
    if (it != m_plugin_registry.end() && !is_proxy_device(device_name)) {
        OPENVINO_THROW("Device with \"", device_name, "\"  is already registered in the OpenVINO Runtime");
    }

    if (device_name.find('.') != std::string::npos) {
        OPENVINO_THROW("Device name must not contain dot '.' symbol");
    }

    PluginDescriptor desc{ov::util::get_plugin_path(plugin), properties};
    register_plugin_in_registry_unsafe(device_name, desc);
}

/**
 * @brief Provides a list of plugin names in registry; physically such plugins may not be created
 * @return A list of plugin names
 */
std::vector<std::string> ov::CoreImpl::get_registered_devices() const {
    std::lock_guard<std::mutex> lock(get_mutex());

    std::vector<std::string> listOfDevices;
    for (auto&& pluginDesc : m_plugin_registry) {
        listOfDevices.push_back(pluginDesc.first);
    }

    return listOfDevices;
}

/**
 * @brief Sets property values for a plugin or set of plugins
 * @param device_name A device name to set config to
 *        If empty, config is set for all the plugins / plugin's meta-data
 * @note  `device_name` is not allowed in form of MULTI:CPU, HETERO:GPU,CPU, AUTO:CPU
 *        just simple forms like CPU, GPU, MULTI, GPU.0, etc
 */
void ov::CoreImpl::set_property_for_device(const ov::AnyMap& config, const std::string& device_name) {
    auto cfg_copy = config;
    if (cfg_copy.empty()) {
        return;
    }

    ov::DeviceIDParser parser(device_name);
    std::string clear_device_name = parser.get_device_name();

    std::vector<std::pair<std::string, ov::Plugin>> created_plugins;
    {
        std::lock_guard<std::mutex> lock(get_mutex());
        created_plugins.reserve(m_plugins.size());

<<<<<<< HEAD
        coreConfig.set_and_update(config, clearDeviceName);
=======
        // TODO: keep only:
        //    core_config.set_and_update(config);
        // once GPU remove support of ov::cache_dir
        // CoreConfg::set_and_update will drop CACHE_DIR from config map
        // and updates core config with new ov::cache_dir
        if (device_name.empty()) {
            m_core_config.set_and_update(cfg_copy);
        } else {
            OPENVINO_SUPPRESS_DEPRECATED_START
            auto cache_it = cfg_copy.find(ov::cache_dir.name());
            if (cache_it != cfg_copy.end()) {
                m_core_config.set_cache_dir_for_device((cache_it->second).as<std::string>(), clear_device_name);
                cfg_copy.erase(cache_it);
            }
            OPENVINO_SUPPRESS_DEPRECATED_END
            // apply and remove core properties
            auto it = cfg_copy.find(ov::force_tbb_terminate.name());
            if (it != cfg_copy.end()) {
                auto flag = it->second.as<bool>();
                ov::threading::executor_manager()->set_property({{it->first, flag}});
                cfg_copy.erase(it);
            }

            it = cfg_copy.find(ov::enable_mmap.name());
            if (it != cfg_copy.end()) {
                cfg_copy.erase(it);
            }
        }
>>>>>>> 63738783

        if (!cfg_copy.empty()) {
            auto base_desc = m_plugin_registry.find(clear_device_name);
            if (m_plugin_registry.find(device_name) == m_plugin_registry.end() &&
                base_desc != m_plugin_registry.end()) {
                PluginDescriptor desc{base_desc->second.m_lib_location,
                                      cfg_copy,
                                      base_desc->second.m_list_of_extensions};
                m_plugin_registry[device_name] = std::move(desc);
            }

            // set config for plugins in registry
            bool configIsSet = false;
            for (auto& desc : m_plugin_registry) {
                if (device_name.empty() || device_name == desc.first) {
                    for (auto&& conf : cfg_copy) {
                        desc.second.m_default_config[conf.first] = conf.second;
                    }
                    configIsSet = true;
                }
            }

            if (!configIsSet && !device_name.empty()) {
                OPENVINO_THROW("Device with \"", device_name, "\" name is not registered in the OpenVINO Runtime");
            }
        }

        // set config for already created plugins
        for (auto& plugin : m_plugins) {
            if (device_name.empty() || clear_device_name == plugin.first) {
                created_plugins.emplace_back(std::pair<std::string, ov::Plugin>{plugin.first, plugin.second});
            }
        }
    }

    for (auto& plugin : created_plugins) {
        allowNotImplemented([&]() {
            std::lock_guard<std::mutex> lock(get_mutex(plugin.first));
<<<<<<< HEAD
            auto configCopy = config;
=======
            auto config_copy = cfg_copy;
            // TODO: remove once GPU remove explicit support of ov::cache_dir
            {
                OPENVINO_SUPPRESS_DEPRECATED_START
                if (device_supports_cache_dir(plugin.second)) {
                    config_copy[ov::cache_dir.name()] =
                        m_core_config.get_cache_config_for_device(plugin.second).m_cache_dir;
                } else if (config_copy.count(ov::cache_dir.name()) > 0) {
                    // Remove "CACHE_DIR" from config if it is not supported by plugin
                    config_copy.erase(ov::cache_dir.name());
                }
                OPENVINO_SUPPRESS_DEPRECATED_END
            }
>>>>>>> 63738783
            // Add device specific value to support device_name.device_id cases
            {
                if (!parser.get_device_id().empty()) {
                    const std::string deviceKey =
                        device_supports_internal_property(plugin.second, ov::internal::config_device_id.name())
                            ? ov::internal::config_device_id.name()
                            : ov::device::id.name();
                    config_copy[deviceKey] = parser.get_device_id();
                }
            }
            plugin.second.set_property(config_copy);
        });
    }
}
void ov::CoreImpl::add_extensions_unsafe(const std::vector<ov::Extension::Ptr>& exts) const {
    for (const auto& ext : exts) {
        m_extensions.emplace_back(ext);
        auto ext_obj = ext;
        if (auto so_ext = std::dynamic_pointer_cast<ov::detail::SOExtension>(ext_obj))
            ext_obj = so_ext->extension();
        if (auto op_base_ext = std::dynamic_pointer_cast<ov::BaseOpExtension>(ext_obj)) {
            for (const auto& attached_ext : op_base_ext->get_attached_extensions()) {
                m_extensions.emplace_back(attached_ext);
            }
        }
    }
}

std::vector<ov::Extension::Ptr> ov::CoreImpl::get_extensions_copy() const {
    std::lock_guard<std::mutex> lock(get_mutex());
    auto only_extensions = m_extensions;
    auto ext_it = std::back_inserter(only_extensions);
    for (const auto& [_, plugin_desc] : m_plugin_registry) {
        std::copy(plugin_desc.m_extensions.begin(), plugin_desc.m_extensions.end(), ext_it);
    }
    return only_extensions;
};

void ov::CoreImpl::add_extension(const std::vector<ov::Extension::Ptr>& extensions) {
    std::lock_guard<std::mutex> lock(get_mutex());
    add_extensions_unsafe(extensions);
}

bool ov::CoreImpl::device_supports_model_caching(const std::string& device_name) const {
    auto parsed = parse_device_name_into_config(device_name);
    return device_supports_model_caching(get_plugin(parsed.m_device_name));
}

bool ov::CoreImpl::device_supports_property(const ov::Plugin& plugin, const ov::PropertyName& key) const {
    return util::contains(plugin.get_property(ov::supported_properties), key);
}

bool ov::CoreImpl::device_supports_internal_property(const ov::Plugin& plugin, const ov::PropertyName& key) const {
    return util::contains(plugin.get_property(ov::internal::supported_properties), key);
}

bool ov::CoreImpl::device_supports_model_caching(const ov::Plugin& plugin, const ov::AnyMap& arguments) const {
    ov::AnyMap properties_to_virtual_dev = arguments.empty() ? ov::AnyMap{ov::device::priorities("")} : arguments;
    return ov::is_virtual_device(plugin.get_name()) ? plugin.supports_model_caching(properties_to_virtual_dev)
                                                    : plugin.supports_model_caching();
}

ov::SoPtr<ov::ICompiledModel> ov::CoreImpl::compile_model_and_cache(ov::Plugin& plugin,
                                                                    const std::shared_ptr<const ov::Model>& model,
                                                                    const ov::AnyMap& parsedConfig,
                                                                    const ov::SoPtr<ov::IRemoteContext>& context,
                                                                    const CacheContent& cacheContent) const {
    OV_ITT_SCOPED_TASK(ov::itt::domains::OV, "CoreImpl::compile_model_and_cache");
    ov::SoPtr<ov::ICompiledModel> compiled_model =
        context ? plugin.compile_model(model, context, parsedConfig) : plugin.compile_model(model, parsedConfig);
    if (cacheContent.m_cache_manager && device_supports_model_caching(plugin)) {
        try {
            // need to export network for further import from "cache"
            OV_ITT_SCOPE(FIRST_INFERENCE, ov::itt::domains::LoadTime, "Core::compile_model::Export");
            std::string compiled_model_runtime_properties;
            if (device_supports_internal_property(plugin, ov::internal::compiled_model_runtime_properties.name())) {
                compiled_model_runtime_properties =
                    plugin.get_property(ov::internal::compiled_model_runtime_properties.name(), {}).as<std::string>();
            }
            cacheContent.m_cache_manager->write_cache_entry(cacheContent.m_blob_id, [&](std::ostream& networkStream) {
                uint32_t header_size_alignment{};
                if (device_supports_internal_property(plugin, ov::internal::cache_header_alignment.name())) {
                    header_size_alignment =
                        plugin.get_property(ov::internal::cache_header_alignment.name(), {}).as<uint32_t>();
                }

                networkStream << ov::CompiledBlobHeader(ov::get_openvino_version().buildNumber,
                                                        ov::ModelCache::calculate_file_info(cacheContent.m_model_path),
                                                        compiled_model_runtime_properties,
                                                        header_size_alignment);

                compiled_model->export_model(networkStream);
            });
        } catch (...) {
            cacheContent.m_cache_manager->remove_cache_entry(cacheContent.m_blob_id);
            throw;
        }
    }
    return compiled_model;
}

ov::SoPtr<ov::ICompiledModel> ov::CoreImpl::load_model_from_cache(
    const CacheContent& cacheContent,
    ov::Plugin& plugin,
    const ov::AnyMap& config,
    const ov::SoPtr<ov::IRemoteContext>& context,
    std::function<ov::SoPtr<ov::ICompiledModel>()> compile_model_lambda) const {
    ov::SoPtr<ov::ICompiledModel> compiled_model;
    struct HeaderException {};

    OPENVINO_ASSERT(cacheContent.m_cache_manager != nullptr);

    try {
        cacheContent.m_cache_manager->read_cache_entry(
            cacheContent.m_blob_id,
            cacheContent.m_mmap_enabled && ov::util::contains(plugin.get_property(ov::internal::supported_properties),
                                                              ov::internal::caching_with_mmap),
            [&](ICacheManager::CompiledBlobVariant& compiled_blob) {
                OV_ITT_SCOPE(FIRST_INFERENCE,
                             ov::itt::domains::LoadTime,
                             "Core::load_model_from_cache::ReadStreamAndImport");
                ov::CompiledBlobHeader header;
                size_t compiled_blob_offset = 0;
                try {
                    ov::util::VariantVisitor header_reader{[&](const ov::Tensor& tensor) {
                                                               header.read_from_buffer(
                                                                   static_cast<const char*>(tensor.data()),
                                                                   tensor.get_byte_size(),
                                                                   compiled_blob_offset);
                                                           },
                                                           [&](std::reference_wrapper<std::istream> stream) {
                                                               stream >> header;
                                                           }};
                    std::visit(header_reader, compiled_blob);

                    if (header.get_file_info() != ov::ModelCache::calculate_file_info(cacheContent.m_model_path)) {
                        // Original file is changed, don't use cache
                        OPENVINO_THROW("Original model file is changed");
                    }
                    if (util::contains(plugin.get_property(ov::internal::supported_properties),
                                       ov::internal::compiled_model_runtime_properties_supported.name())) {
                        ov::AnyMap compiled_model_runtime_properties = {
                            {ov::internal::compiled_model_runtime_properties.name(),
                             std::string(header.get_runtime_info())}};
                        auto res = plugin.get_property(ov::internal::compiled_model_runtime_properties_supported.name(),
                                                       compiled_model_runtime_properties);
                        if (!res.as<bool>()) {
                            OPENVINO_THROW(
                                "Original model runtime properties have been changed, not supported anymore!");
                        }
                    } else {
                        if (header.get_openvino_version() != ov::get_openvino_version().buildNumber) {
                            // Build number mismatch, don't use this cache
                            OPENVINO_THROW("Version does not match");
                        }
                    }
                } catch (...) {
                    throw HeaderException();
                }

                ov::AnyMap update_config = config;
                update_config[ov::loaded_from_cache.name()] = true;
                if (cacheContent.model &&
                    util::contains(plugin.get_property(ov::supported_properties), ov::hint::model)) {
                    update_config[ov::hint::model.name()] = cacheContent.model;
                }

                if (util::contains(plugin.get_property(ov::supported_properties), ov::weights_path)) {
                    util::Path weights_path;

                    if (auto&& path_hint = update_config.find(ov::weights_path.name());
                        path_hint != update_config.end()) {
                        weights_path = path_hint->second.as<std::string>();
                    } else if (weights_path = extract_weight_path(header.get_runtime_info()); weights_path.empty()) {
                        weights_path = cacheContent.m_model_path;
                    }
                    weights_path.replace_extension(".bin");

                    if (ov::util::file_exists(weights_path)) {
                        update_config[ov::weights_path.name()] = weights_path.string();
                    }
                }

                ov::util::VariantVisitor model_importer{
                    [&](const ov::Tensor& compiled_blob) -> ov::SoPtr<ov::ICompiledModel> {
                        const ov::Tensor compiled_blob_without_header{compiled_blob,
                                                                      {compiled_blob_offset},
                                                                      {compiled_blob.get_size()}};
                        return context ? plugin.import_model(compiled_blob_without_header, context, update_config)
                                       : plugin.import_model(compiled_blob_without_header, update_config);
                    },
                    [&](std::reference_wrapper<std::istream> stream) -> ov::SoPtr<ov::ICompiledModel> {
                        return context ? plugin.import_model(stream, context, update_config)
                                       : plugin.import_model(stream, update_config);
                    }};
                compiled_model = std::visit(model_importer, compiled_blob);
            });
    } catch (const HeaderException&) {
        // For these exceptions just remove old cache and set that import didn't work
        cacheContent.m_cache_manager->remove_cache_entry(cacheContent.m_blob_id);
    } catch (...) {
        cacheContent.m_cache_manager->remove_cache_entry(cacheContent.m_blob_id);
        // TODO: temporary disabled by #54335. In future don't throw only for new 'blob_outdated' exception
        // throw;
    }

    // Fallback scenario
    if (!compiled_model) {
        OPENVINO_WARN("Could not load model from cache.");
        compiled_model = compile_model_lambda();
    }

    return compiled_model;
}

ov::AnyMap ov::CoreImpl::create_compile_config(const ov::Plugin& plugin, const ov::AnyMap& user_config) const {
    ov::AnyMap property_config;

    // 0. Move ov::device::priorities key to property_config
    auto device_priorities_it = user_config.find(ov::device::priorities.name());
    if (device_priorities_it != user_config.end()) {
        property_config[device_priorities_it->first] = device_priorities_it->second.as<std::string>();
    }

    // 1. Move DEVICE_ID key to property_config
    const bool supports_device_id = device_supports_property(plugin, ov::device::id);
    auto deviceIt = user_config.find(ov::device::id.name());
    if (deviceIt != user_config.end()) {
        property_config[deviceIt->first] = deviceIt->second.as<std::string>();
    } else if (supports_device_id) {
        property_config[ov::device::id.name()] = plugin.get_property(ov::device::id, {});
    }

    // 2. Extract config keys which affect compilation process
    auto caching_props = plugin.get_property(ov::internal::caching_properties, property_config);
    OPENVINO_ASSERT(!caching_props.empty(),
                    "ov::internal::caching_properties returned by ",
                    plugin.get_name(),
                    " are empty");

    ov::AnyMap compile_config;
    for (const auto& prop : caching_props) {
        // user_config values have higher priority than plugin parameters
        auto it = user_config.find(prop);
        compile_config[prop] = it == user_config.end() ? plugin.get_property(prop, property_config) : it->second;
    }

    return compile_config;
}

ov::CoreConfig::CoreConfig(const CoreConfig& other) {
    {
        std::lock_guard<std::mutex> lock(other.m_cache_config_mutex);
        m_cache_config = other.m_cache_config;
        m_devices_cache_config = other.m_devices_cache_config;
    }
    m_flag_enable_mmap = other.m_flag_enable_mmap;
}

void ov::CoreConfig::set(const ov::AnyMap& config) {
    auto it = config.find(ov::cache_dir.name());
    if (it != config.end()) {
        std::lock_guard<std::mutex> lock(m_cache_config_mutex);
        // fill global cache config
<<<<<<< HEAD
        const auto& cache_dir = it->second.as<std::string>();
        _cacheConfig = CoreConfig::CacheConfig::create(cache_dir);
        // sets cache config per-device if it's not set explicitly before
        for (auto& deviceCfg : _cacheConfigPerDevice) {
            deviceCfg.second = CoreConfig::CacheConfig::create(cache_dir);
=======
        m_cache_config = CoreConfig::CacheConfig::create(it->second.as<std::string>());
        // sets cache config per-device if it's not set explicitly before
        for (auto& deviceCfg : m_devices_cache_config) {
            deviceCfg.second = CoreConfig::CacheConfig::create(it->second.as<std::string>());
>>>>>>> 63738783
        }
    }

    it = config.find(ov::force_tbb_terminate.name());
    if (it != config.end()) {
        auto flag = it->second.as<bool>();
        ov::threading::executor_manager()->set_property({{it->first, flag}});
    }

    it = config.find(ov::enable_mmap.name());
    if (it != config.end()) {
        auto flag = it->second.as<bool>();
        m_flag_enable_mmap = flag;
    }
}

void ov::CoreConfig::set(const ov::AnyMap& config, const std::string& device_name) {
    if (device_name.empty()) {
        set(config);
    } else if (const auto cache_dir_entry = config.find(ov::cache_dir.name()); cache_dir_entry != config.end()) {
        std::lock_guard<std::mutex> lock(_cacheConfigMutex);
        _cacheConfigPerDevice[device_name] = CoreConfig::CacheConfig::create(cache_dir_entry->second.as<std::string>());
    }
}

void ov::CoreConfig::set_and_update(ov::AnyMap& config, const std::string& device_name) {
    set(config, device_name);
    remove_core(config);
}

void ov::CoreConfig::remove_core(ov::AnyMap& config) {
    for (const auto& name : core_properties_names) {
        config.erase(name);
    }
}

<<<<<<< HEAD
=======
void ov::CoreConfig::remove_core_skip_cache_dir(ov::AnyMap& config) {
    for (const auto& name : {ov::enable_mmap.name(), ov::force_tbb_terminate.name(), ov::cache_model_path.name()}) {
        config.erase(name);
    }
}

void ov::CoreConfig::set_cache_dir_for_device(const std::string& dir, const std::string& name) {
    std::lock_guard<std::mutex> lock(m_cache_config_mutex);
    m_devices_cache_config[name] = CoreConfig::CacheConfig::create(dir);
}

>>>>>>> 63738783
std::string ov::CoreConfig::get_cache_dir() const {
    std::lock_guard<std::mutex> lock(m_cache_config_mutex);
    return m_cache_config.m_cache_dir;
}

bool ov::CoreConfig::get_enable_mmap() const {
    return m_flag_enable_mmap;
}

// Creating thread-safe copy of config including shared_ptr to ICacheManager
// Passing empty or not-existing name will return global cache config
ov::CoreConfig::CacheConfig ov::CoreConfig::get_cache_config_for_device(const ov::Plugin& plugin,
                                                                        const ov::AnyMap& config) const {
    // cache_dir is enabled locally in compile_model only
    if (config.count(ov::cache_dir.name())) {
        const auto& cache_dir = config.at(ov::cache_dir.name()).as<std::string>();
        return CoreConfig::CacheConfig::create(cache_dir);
    } else {  // cache_dir is set to Core globally or for the specific device
        return get_cache_config_for_device(plugin);
    }
}

ov::CoreConfig::CacheConfig ov::CoreConfig::get_cache_config_for_device(const ov::Plugin& plugin) const {
    std::lock_guard<std::mutex> lock(m_cache_config_mutex);
    return m_devices_cache_config.count(plugin.get_name()) ? m_devices_cache_config.at(plugin.get_name())
                                                           : m_cache_config;
}

ov::CoreConfig::CacheConfig ov::CoreConfig::CacheConfig::create(const std::string& dir) {
    CacheConfig cache_config{dir, nullptr};
    if (!dir.empty()) {
        ov::util::create_directory_recursive(ov::util::make_path(dir));
        cache_config.m_cache_manager = std::make_shared<ov::FileStorageCacheManager>(dir);
    }
    return cache_config;
}

std::mutex& ov::CoreImpl::get_mutex(const std::string& dev_name) const {
    std::lock_guard<std::mutex> lock(m_global_mutex);
    try {
        return m_dev_mutexes.at(dev_name);
    } catch (const std::out_of_range&) {
        OPENVINO_THROW("Cannot get mutex for device: ", dev_name);
    }
}

void ov::CoreImpl::add_mutex(const std::string& dev_name) {
    std::lock_guard<std::mutex> lock(m_global_mutex);
    m_dev_mutexes[dev_name];
}

std::shared_ptr<ov::Model> ov::CoreImpl::read_model(const std::string& modelPath,
                                                    const std::string& binPath,
                                                    const AnyMap& properties) const {
    OV_ITT_SCOPE(FIRST_INFERENCE, ov::itt::domains::ReadTime, "CoreImpl::read_model from file");
    auto local_core_config = m_core_config;
    local_core_config.set(properties);
    return ov::util::read_model(modelPath, binPath, get_extensions_copy(), local_core_config.get_enable_mmap());
}

std::shared_ptr<ov::Model> ov::CoreImpl::read_model(const std::string& model,
                                                    const ov::Tensor& weights,
                                                    bool frontendMode) const {
    OV_ITT_SCOPE(FIRST_INFERENCE, ov::itt::domains::ReadTime, "CoreImpl::read_model from memory");
    return ov::util::read_model(model, weights, get_extensions_copy(), frontendMode);
}

std::shared_ptr<ov::Model> ov::CoreImpl::read_model(const std::shared_ptr<AlignedBuffer>& model,
                                                    const std::shared_ptr<AlignedBuffer>& weights) const {
    OV_ITT_SCOPE(FIRST_INFERENCE, ov::itt::domains::ReadTime, "CoreImpl::read_model from memory");
    return ov::util::read_model(model, weights, get_extensions_copy());
}

std::map<std::string, ov::Version> ov::CoreImpl::get_versions(const std::string& device_name) const {
    std::map<std::string, ov::Version> versions;
    std::vector<std::string> deviceNames;

    {
        // for compatibility with samples / demo
        if (device_name.find("HETERO") == 0) {
            auto pos = device_name.find_first_of(":");
            if (pos != std::string::npos) {
                deviceNames = ov::DeviceIDParser::get_hetero_devices(device_name.substr(pos + 1));
            }
            deviceNames.push_back("HETERO");
        } else if (device_name.find("MULTI") == 0) {
            auto pos = device_name.find_first_of(":");
            if (pos != std::string::npos) {
                deviceNames = ov::DeviceIDParser::get_multi_devices(device_name.substr(pos + 1));
            }
            deviceNames.push_back("MULTI");
        } else if (device_name.find("AUTO") == 0) {
            auto pos = device_name.find_first_of(":");
            if (pos != std::string::npos) {
                deviceNames = ov::DeviceIDParser::get_multi_devices(device_name.substr(pos + 1));
            }
            deviceNames.emplace_back("AUTO");
        } else if (device_name.find("BATCH") == 0) {
            auto pos = device_name.find_first_of(":");
            if (pos != std::string::npos) {
                deviceNames = {ov::DeviceIDParser::get_batch_device(device_name.substr(pos + 1))};
            }
            deviceNames.push_back("BATCH");
        } else {
            deviceNames.push_back(device_name);
        }
    }

    for (auto&& deviceName_ : deviceNames) {
        ov::DeviceIDParser parser(deviceName_);
        std::string deviceNameLocal = parser.get_device_name();

        try {
            ov::Plugin plugin = get_plugin(deviceNameLocal);
            versions[deviceNameLocal] = plugin.get_version();
        } catch (const ov::Exception& ex) {
            std::string exception(ex.what());
            if (exception.find("not registered in the OpenVINO Runtime") == std::string::npos) {
                throw;
            }
        }
    }

    return versions;
}<|MERGE_RESOLUTION|>--- conflicted
+++ resolved
@@ -408,14 +408,8 @@
     auto parsed = parse_device_config(device_name, core_config, config, keep_auto_batch_property);
 
     // remove core properties for HW devices
-<<<<<<< HEAD
-    if (!ov::is_virtual_device(parsed._deviceName)) {
-        CoreConfig::remove_core(parsed._config);
-=======
     if (!ov::is_virtual_device(parsed.m_device_name)) {
-        // note: ov::cache_dir kept as plugin may require it
-        CoreConfig::remove_core_skip_cache_dir(parsed.m_config);
->>>>>>> 63738783
+        CoreConfig::remove_core(parsed.m_config);
     }
     return parsed;
 }
@@ -769,25 +763,6 @@
                 }
             }
 #endif
-<<<<<<< HEAD
-=======
-            // TODO: remove this block of code once GPU removes support of ov::cache_dir
-            // also, remove device_supports_cache_dir at all
-            {
-                OPENVINO_SUPPRESS_DEPRECATED_START
-                if (device_supports_cache_dir(plugin)) {
-                    auto cache_config = m_core_config.get_cache_config_for_device(plugin);
-                    if (cache_config.m_cache_manager) {
-                        desc.m_default_config[ov::cache_dir.name()] = cache_config.m_cache_dir;
-                    }
-                } else if (desc.m_default_config.count(ov::cache_dir.name()) > 0) {
-                    // Remove "CACHE_DIR" from config if it is not supported by plugin
-                    desc.m_default_config.erase(ov::cache_dir.name());
-                }
-                OPENVINO_SUPPRESS_DEPRECATED_END
-            }
->>>>>>> 63738783
-
             allowNotImplemented([&]() {
                 // Add device specific value to support device_name.device_id cases
                 {
@@ -855,25 +830,14 @@
     // if auto-batching is applicable, the below function will patch the device name and config accordingly:
     const auto model = apply_auto_batching(model_, patched_device_name, config_with_batch);
 
-<<<<<<< HEAD
-    auto parsed = parseDeviceNameIntoConfig(patched_device_name,
-                                            coreConfig,
+    auto parsed = parse_device_name_into_config(patched_device_name,
+                                            m_core_config,
                                             config_with_batch,
                                             is_proxy_device(patched_device_name));
-    auto plugin = get_plugin(parsed._deviceName);
-    const auto cache_manager = parsed._core_config.get_cache_config_for_device(plugin, config)._cacheManager;
-    auto res = import_compiled_model(plugin, {}, parsed._config, model);
-=======
-    auto parsed = parse_device_name_into_config(patched_device_name,
-                                                m_core_config,
-                                                config_with_batch,
-                                                is_proxy_device(patched_device_name));
     auto plugin = get_plugin(parsed.m_device_name);
-    // will consume ov::cache_dir if plugin not support it
     const auto cache_manager =
         parsed.m_core_config.get_cache_config_for_device(plugin, parsed.m_config).m_cache_manager;
     auto res = import_compiled_model(plugin, {}, parsed.m_config, model);
->>>>>>> 63738783
     // Skip caching for proxy plugin. HW plugin will load network from the cache
     if (res) {
         // hint::compiled_blob is set and imported skip compilation
@@ -915,20 +879,12 @@
     // if auto-batching is applicable, the below function will patch the device name and config accordingly:
     const auto model = apply_auto_batching(model_, device_name, config_with_batch);
 
-<<<<<<< HEAD
-    auto parsed = parseDeviceNameIntoConfig(device_name, coreConfig, config_with_batch, is_proxy_device(device_name));
-    auto plugin = get_plugin(parsed._deviceName);
-    const auto cache_manager = parsed._core_config.get_cache_config_for_device(plugin, config)._cacheManager;
-    auto res = import_compiled_model(plugin, context, parsed._config, model);
-=======
     auto parsed =
         parse_device_name_into_config(device_name, m_core_config, config_with_batch, is_proxy_device(device_name));
     auto plugin = get_plugin(parsed.m_device_name);
-    // will consume ov::cache_dir if plugin not support it
     const auto cache_manager =
         parsed.m_core_config.get_cache_config_for_device(plugin, parsed.m_config).m_cache_manager;
     auto res = import_compiled_model(plugin, context, parsed.m_config, model);
->>>>>>> 63738783
     // Skip caching for proxy plugin. HW plugin will load network from the cache
     if (res) {
         // hint::compiled_blob is set and imported skip compilation
@@ -954,36 +910,21 @@
     OV_ITT_SCOPE(FIRST_INFERENCE, ov::itt::domains::LoadTime, "Core::compile_model::Path");
     auto parsed = parse_device_config(device_name, m_core_config, config, false);
     // in case of compile_model(file_name), we need to clear-up core-level properties
-<<<<<<< HEAD
-    auto plugin = get_plugin(parsed._deviceName);
-    const auto cache_manager = parsed._core_config.get_cache_config_for_device(plugin, config)._cacheManager;
-    auto compiled_model = import_compiled_model(plugin, {}, parsed._config, model_path);
-=======
     auto plugin = get_plugin(parsed.m_device_name);
-    // will consume ov::cache_dir if plugin not support it
     const auto cache_manager =
         parsed.m_core_config.get_cache_config_for_device(plugin, parsed.m_config).m_cache_manager;
     auto compiled_model = import_compiled_model(plugin, {}, parsed.m_config, model_path);
->>>>>>> 63738783
 
     if (compiled_model) {
         // hint::compiled_blob is set and imported skip compilation
     } else if (cache_manager && device_supports_model_caching(plugin, parsed.m_config) && !is_proxy_device(plugin)) {
         // Skip caching for proxy plugin. HW plugin will load network from the cache
-<<<<<<< HEAD
-        CoreConfig::remove_core(parsed._config);
-        CacheContent cache_content{cache_manager, parsed._core_config.get_enable_mmap(), model_path};
-        cache_content.blobId = ov::ModelCache::compute_hash(model_path, create_compile_config(plugin, parsed._config));
-        const auto lock = cacheGuard.get_hash_lock(cache_content.blobId);
-        compiled_model = load_model_from_cache(cache_content, plugin, parsed._config, {}, [&]() {
-=======
-        CoreConfig::remove_core_skip_cache_dir(parsed.m_config);
+        CoreConfig::remove_core(parsed.m_config);
         CacheContent cache_content{cache_manager, parsed.m_core_config.get_enable_mmap(), model_path};
         cache_content.m_blob_id =
             ov::ModelCache::compute_hash(model_path, create_compile_config(plugin, parsed.m_config));
         const auto lock = m_cache_guard.get_hash_lock(cache_content.m_blob_id);
         compiled_model = load_model_from_cache(cache_content, plugin, parsed.m_config, {}, [&]() {
->>>>>>> 63738783
             const auto model =
                 util::read_model(model_path, "", get_extensions_copy(), parsed.m_core_config.get_enable_mmap());
             return compile_model_and_cache(plugin, model, parsed.m_config, {}, cache_content);
@@ -999,19 +940,11 @@
                                                           const std::string& device_name,
                                                           const ov::AnyMap& config) const {
     OV_ITT_SCOPED_TASK(ov::itt::domains::OV, "Core::compile_model::from_memory");
-<<<<<<< HEAD
-    auto parsed = parseDeviceNameIntoConfig(device_name, coreConfig, config);
-    auto plugin = get_plugin(parsed._deviceName);
-    const auto cache_manager = parsed._core_config.get_cache_config_for_device(plugin, config)._cacheManager;
-    auto compiled_model = import_compiled_model(plugin, {}, parsed._config);
-=======
     auto parsed = parse_device_name_into_config(device_name, m_core_config, config);
     auto plugin = get_plugin(parsed.m_device_name);
-    // will consume ov::cache_dir if plugin not support it
     const auto cache_manager =
         parsed.m_core_config.get_cache_config_for_device(plugin, parsed.m_config).m_cache_manager;
     auto compiled_model = import_compiled_model(plugin, {}, parsed.m_config);
->>>>>>> 63738783
     // Skip caching for proxy plugin. HW plugin will load network from the cache
     if (compiled_model) {
         // hint::compiled_blob is set and imported skip compilation
@@ -1423,39 +1356,7 @@
     {
         std::lock_guard<std::mutex> lock(get_mutex());
         created_plugins.reserve(m_plugins.size());
-
-<<<<<<< HEAD
-        coreConfig.set_and_update(config, clearDeviceName);
-=======
-        // TODO: keep only:
-        //    core_config.set_and_update(config);
-        // once GPU remove support of ov::cache_dir
-        // CoreConfg::set_and_update will drop CACHE_DIR from config map
-        // and updates core config with new ov::cache_dir
-        if (device_name.empty()) {
-            m_core_config.set_and_update(cfg_copy);
-        } else {
-            OPENVINO_SUPPRESS_DEPRECATED_START
-            auto cache_it = cfg_copy.find(ov::cache_dir.name());
-            if (cache_it != cfg_copy.end()) {
-                m_core_config.set_cache_dir_for_device((cache_it->second).as<std::string>(), clear_device_name);
-                cfg_copy.erase(cache_it);
-            }
-            OPENVINO_SUPPRESS_DEPRECATED_END
-            // apply and remove core properties
-            auto it = cfg_copy.find(ov::force_tbb_terminate.name());
-            if (it != cfg_copy.end()) {
-                auto flag = it->second.as<bool>();
-                ov::threading::executor_manager()->set_property({{it->first, flag}});
-                cfg_copy.erase(it);
-            }
-
-            it = cfg_copy.find(ov::enable_mmap.name());
-            if (it != cfg_copy.end()) {
-                cfg_copy.erase(it);
-            }
-        }
->>>>>>> 63738783
+        m_core_config.set_and_update(cfg_copy, clear_device_name);
 
         if (!cfg_copy.empty()) {
             auto base_desc = m_plugin_registry.find(clear_device_name);
@@ -1494,23 +1395,7 @@
     for (auto& plugin : created_plugins) {
         allowNotImplemented([&]() {
             std::lock_guard<std::mutex> lock(get_mutex(plugin.first));
-<<<<<<< HEAD
-            auto configCopy = config;
-=======
             auto config_copy = cfg_copy;
-            // TODO: remove once GPU remove explicit support of ov::cache_dir
-            {
-                OPENVINO_SUPPRESS_DEPRECATED_START
-                if (device_supports_cache_dir(plugin.second)) {
-                    config_copy[ov::cache_dir.name()] =
-                        m_core_config.get_cache_config_for_device(plugin.second).m_cache_dir;
-                } else if (config_copy.count(ov::cache_dir.name()) > 0) {
-                    // Remove "CACHE_DIR" from config if it is not supported by plugin
-                    config_copy.erase(ov::cache_dir.name());
-                }
-                OPENVINO_SUPPRESS_DEPRECATED_END
-            }
->>>>>>> 63738783
             // Add device specific value to support device_name.device_id cases
             {
                 if (!parser.get_device_id().empty()) {
@@ -1775,18 +1660,11 @@
     if (it != config.end()) {
         std::lock_guard<std::mutex> lock(m_cache_config_mutex);
         // fill global cache config
-<<<<<<< HEAD
         const auto& cache_dir = it->second.as<std::string>();
-        _cacheConfig = CoreConfig::CacheConfig::create(cache_dir);
+        m_cache_config = CoreConfig::CacheConfig::create(cache_dir);
         // sets cache config per-device if it's not set explicitly before
-        for (auto& deviceCfg : _cacheConfigPerDevice) {
-            deviceCfg.second = CoreConfig::CacheConfig::create(cache_dir);
-=======
-        m_cache_config = CoreConfig::CacheConfig::create(it->second.as<std::string>());
-        // sets cache config per-device if it's not set explicitly before
-        for (auto& deviceCfg : m_devices_cache_config) {
-            deviceCfg.second = CoreConfig::CacheConfig::create(it->second.as<std::string>());
->>>>>>> 63738783
+        for (auto& device_cfg : m_devices_cache_config) {
+            device_cfg.second = CoreConfig::CacheConfig::create(cache_dir);
         }
     }
 
@@ -1807,8 +1685,8 @@
     if (device_name.empty()) {
         set(config);
     } else if (const auto cache_dir_entry = config.find(ov::cache_dir.name()); cache_dir_entry != config.end()) {
-        std::lock_guard<std::mutex> lock(_cacheConfigMutex);
-        _cacheConfigPerDevice[device_name] = CoreConfig::CacheConfig::create(cache_dir_entry->second.as<std::string>());
+        std::lock_guard<std::mutex> lock(m_cache_config_mutex);
+        m_devices_cache_config[device_name] = CoreConfig::CacheConfig::create(cache_dir_entry->second.as<std::string>());
     }
 }
 
@@ -1823,20 +1701,6 @@
     }
 }
 
-<<<<<<< HEAD
-=======
-void ov::CoreConfig::remove_core_skip_cache_dir(ov::AnyMap& config) {
-    for (const auto& name : {ov::enable_mmap.name(), ov::force_tbb_terminate.name(), ov::cache_model_path.name()}) {
-        config.erase(name);
-    }
-}
-
-void ov::CoreConfig::set_cache_dir_for_device(const std::string& dir, const std::string& name) {
-    std::lock_guard<std::mutex> lock(m_cache_config_mutex);
-    m_devices_cache_config[name] = CoreConfig::CacheConfig::create(dir);
-}
-
->>>>>>> 63738783
 std::string ov::CoreConfig::get_cache_dir() const {
     std::lock_guard<std::mutex> lock(m_cache_config_mutex);
     return m_cache_config.m_cache_dir;
