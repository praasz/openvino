--- conflicted
+++ resolved
@@ -6,6 +6,7 @@
 #include <iterator>
 #include <ngraph/validation_util.hpp>
 #include <openvino/opsets/opset1.hpp>
+#include <type_traits>
 
 #include "shape_infer_transformations.hpp"
 
@@ -138,6 +139,20 @@
                        out_it,
                        std::forward<UnaryOperation>(func));
     } break;
+    case element::Type_t::f16: {
+        using dtype = fundamental_type_for<element::Type_t::f32>;
+        std::transform(static_cast<const dtype*>(ptr),
+                       static_cast<const dtype*>(ptr) + size,
+                       out_it,
+                       std::forward<UnaryOperation>(func));
+    } break;
+    case element::Type_t::f32: {
+        using dtype = fundamental_type_for<element::Type_t::f32>;
+        std::transform(static_cast<const dtype*>(ptr),
+                       static_cast<const dtype*>(ptr) + size,
+                       out_it,
+                       std::forward<UnaryOperation>(func));
+    } break;
     default:
         OPENVINO_ASSERT(false, "Not supported element type ", et);
     };
@@ -248,16 +263,10 @@
           class TRes = std::vector<TData>,
           class UnaryOperation,
           typename std::enable_if<std::is_same<TShape, ov::PartialShape>::value>::type* = nullptr>
-<<<<<<< HEAD
-std::unique_ptr<std::vector<TData>> get_input_const_data_as(const ov::Node* op,
-                                                            size_t idx,
-                                                            const std::map<size_t, HostTensorPtr>& constant_data = {},
-                                                            UnaryOperation&& func = sh_infer::tr::Cast<TData>()) {
-=======
 std::unique_ptr<TRes> get_input_const_data_as(const ov::Node* op,
                                               size_t idx,
-                                              const std::map<size_t, HostTensorPtr>& constant_data = {}) {
->>>>>>> 000a6344
+                                              const std::map<size_t, HostTensorPtr>& constant_data = {},
+                                              UnaryOperation&& func = sh_infer::tr::Cast<TData>()) {
     if (constant_data.count(idx)) {
         return std::unique_ptr<TRes>(
             new TRes(get_tensor_data_as<TData, TRes>(*constant_data.at(idx), std::forward<UnaryOperation>(func))));
@@ -319,7 +328,8 @@
                         size_t idx,
                         std::vector<TData>& data_out,
                         const std::map<size_t, ov::HostTensorPtr>& constant_data = {}) {
-    if (auto out = ov::op::get_input_const_data_as<TShape, TData>(op, idx, constant_data)) {
+    if (auto out =
+            ov::op::get_input_const_data_as<TShape, TData>(op, idx, constant_data, ov::sh_infer::tr::Cast<TData>())) {
         data_out = std::move(*out);
         return true;
     } else {
@@ -363,8 +373,9 @@
                               const ov::Node* op,
                               TShape& shape,
                               const std::map<size_t, ov::HostTensorPtr>& constant_data = {}) {
-    // Note, assumes that get_input_const_data_as throws exception for TShape different then ov::PartialShape.
-    shape = *ov::op::get_input_const_data_as<TShape, size_t, TShape>(op, idx, constant_data);
+    using TDimValue = typename TShape::value_type::value_type;
+    shape = std::move(
+        *ov::op::get_input_const_data_as_shape<TShape>(op, idx, constant_data, ov::sh_infer::tr::Cast<TDimValue>()));
     return true;
 }
 
