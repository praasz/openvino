--- conflicted
+++ resolved
@@ -4,17 +4,12 @@
 
 #pragma once
 
-#include <oneapi/dnnl/dnnl_common_types.h>
-
 #include <cstddef>
 #include <cstdint>
 #include <vector>
 
-<<<<<<< HEAD
 #include "cpu_types.h"
 #include "dnnl_types.h"
-=======
->>>>>>> ef9c8d90
 #include "openvino/core/visibility.hpp"
 
 namespace ov::intel_cpu {
