--- conflicted
+++ resolved
@@ -6,15 +6,9 @@
 #include <cstddef>
 #include <vector>
 
-<<<<<<< HEAD
-#include "openvino/core/shape.hpp"
+#include "cpu_types.h"
 
-namespace ov {
-namespace Extensions {
-namespace Cpu {
-=======
 namespace ov::Extensions::Cpu {
->>>>>>> e550a081
 
 struct proposal_conf {
     size_t feat_stride_;
