// Copyright (C) 2018-2025 Intel Corporation
// SPDX-License-Identifier: Apache-2.0
//

#include "cum_sum.h"

#include <cstddef>
#include <cstdint>
#include <functional>
#include <memory>
#include <numeric>
#include <oneapi/dnnl/dnnl_common.hpp>
#include <string>
#include <vector>

#include "cpu_types.h"
#include "graph_context.h"
#include "memory_desc/blocked_memory_desc.h"
#include "memory_desc/cpu_memory_desc.h"
#include "node.h"
#include "onednn/iml_type_mapper.h"
#include "openvino/core/except.hpp"
#include "openvino/core/node.hpp"
#include "openvino/core/parallel.hpp"
#include "openvino/core/shape.hpp"
#include "openvino/core/type.hpp"
#include "openvino/core/type/element_type.hpp"
#include "openvino/core/type/float16.hpp"
#include "openvino/op/cum_sum.hpp"
#include "selective_build.h"
#include "shape_inference/shape_inference_cpu.hpp"
#include "utils/bfloat16.hpp"
#include "utils/general_utils.h"

namespace ov::intel_cpu::node {

bool CumSum::isSupportedOperation(const std::shared_ptr<const ov::Node>& op, std::string& errorMessage) noexcept {
    try {
        const auto cumsum = ov::as_type_ptr<const ov::op::v0::CumSum>(op);
        if (!cumsum) {
            errorMessage = "Only v0 CumSum operation is supported";
            return false;
        }
    } catch (...) {
        return false;
    }
    return true;
}

CumSum::CumSum(const std::shared_ptr<ov::Node>& op, const GraphContext::CPtr& context)
    : Node(op, context, NgraphShapeInferFactory(op)) {
    std::string errorMessage;
    if (!isSupportedOperation(op, errorMessage)) {
        OPENVINO_THROW_NOT_IMPLEMENTED(errorMessage);
    }

    if ((getOriginalInputsNumber() != numOfInputs && getOriginalInputsNumber() != (numOfInputs - 1)) ||
        getOriginalOutputsNumber() != 1) {
        THROW_CPU_NODE_ERR("has incorrect number of input/output edges!");
    }

    const auto& dataShape = getInputShapeAtPort(CUM_SUM_DATA);
    numOfDims = dataShape.getRank();
    if (numOfDims < 1) {
        THROW_CPU_NODE_ERR("doesn't support 'data' input tensor with rank: ", numOfDims);
    }

    const auto cumsum = ov::as_type_ptr<const ov::op::v0::CumSum>(op);
    if (cumsum == nullptr) {
        THROW_CPU_NODE_ERR("is not an instance of CumSum from opset3.");
    }

    exclusive = cumsum->is_exclusive();
    reverse = cumsum->is_reverse();

    if (getOriginalInputsNumber() == numOfInputs) {
        const auto axis_shape = cumsum->get_input_partial_shape(AXIS);
        if (axis_shape.is_dynamic() || !ov::is_scalar(axis_shape.to_shape())) {
            THROW_CPU_NODE_ERR("doesn't support 'axis' input tensor with non scalar rank");
        }
    }

    if (dataShape != getOutputShapeAtPort(0)) {
        THROW_CPU_NODE_ERR("has different 'data' input and output dimensions");
    }
}

void CumSum::initSupportedPrimitiveDescriptors() {
    if (!supportedPrimitiveDescriptors.empty()) {
        return;
    }

    dataPrecision = getOriginalInputPrecisionAtPort(CUM_SUM_DATA);
    if (!one_of(dataPrecision,
                ov::element::i8,
                ov::element::u8,
                ov::element::i16,
                ov::element::i32,
                ov::element::i64,
                ov::element::u64,
                ov::element::bf16,
                ov::element::f16,
                ov::element::f32)) {
        THROW_CPU_NODE_ERR("has unsupported 'data' input precision: ", dataPrecision.get_type_name());
    }

    if (inputShapes.size() == numOfInputs) {
        const auto& axisTensorPrec = getOriginalInputPrecisionAtPort(AXIS);
        if (axisTensorPrec != ov::element::i32 && axisTensorPrec != ov::element::i64) {
            THROW_CPU_NODE_ERR("has unsupported 'axis' input precision: ", axisTensorPrec.get_type_name());
        }
    }

    std::vector<PortConfigurator> inDataConf;
    inDataConf.reserve(inputShapes.size());
    inDataConf.emplace_back(LayoutType::ncsp, dataPrecision);
    for (size_t i = 1; i < inputShapes.size(); ++i) {
        inDataConf.emplace_back(LayoutType::ncsp, ov::element::i32);
    }

    addSupportedPrimDesc(inDataConf, {{LayoutType::ncsp, dataPrecision}}, impl_desc_type::ref_any);
}

void CumSum::execute([[maybe_unused]] const dnnl::stream& strm) {
    if (inputShapes.size() == numOfInputs) {
        axis = getAxis(getParentEdgeAt(AXIS)->getMemory(), getParentEdgeAt(CUM_SUM_DATA)->getMemory());
    }

    OV_SWITCH(intel_cpu,
              CumSumExecute,
              this,
              dataPrecision,
              OV_CASE(ov::element::i8, int8_t),
              OV_CASE(ov::element::u8, uint8_t),
              OV_CASE(ov::element::i16, int16_t),
              OV_CASE(ov::element::bf16, bfloat16_t),
              OV_CASE(ov::element::f16, ov::float16),
              OV_CASE(ov::element::i32, int32_t),
              OV_CASE(ov::element::f32, float),
              OV_CASE(ov::element::i64, int64_t),
              OV_CASE(ov::element::u64, uint64_t))
}

template <typename dataType>
void CumSum::exec() {
    const auto* input = getSrcDataAtPortAs<const dataType>(CUM_SUM_DATA);
    auto* output = getDstDataAtPortAs<dataType>(0);
    const VectorDims strides =
        getParentEdgeAt(CUM_SUM_DATA)->getMemory().getDescWithType<BlockedMemoryDesc>()->getStrides();

    if (reverse) {
        if (exclusive) {
            cumSum<true, true, dataType>(input, output, strides);
        } else {
            cumSum<true, false, dataType>(input, output, strides);
        }
    } else {
        if (exclusive) {
            cumSum<false, true, dataType>(input, output, strides);
        } else {
            cumSum<false, false, dataType>(input, output, strides);
        }
    }
}

template <bool reverse, bool exclusive, typename dataType>
void CumSum::cumSum(const dataType* input, dataType* output, const VectorDims& strides) {
    std::vector<size_t> iterationRange(numOfDims - 1);
    size_t j = 0;
    const auto& shape = getParentEdgeAt(CUM_SUM_DATA)->getMemory().getStaticDims();
    for (size_t i = 0; i < shape.size(); i++) {
        if (i == axis) {
            continue;
        }
        iterationRange[j++] = shape[i];
    }
    size_t work_amount_dst =
        std::accumulate(iterationRange.begin(), iterationRange.end(), static_cast<size_t>(1), std::multiplies<>());
    parallel_nt(0, [&](const int ithr, const int nthr) {
<<<<<<< HEAD
        size_t start = 0, end = 0;
        std::vector<size_t> counters(numOfDims - 1, 0);
=======
        size_t start = 0;
        size_t end = 0;
        VectorDims counters(numOfDims - 1, 0);
>>>>>>> ef9c8d90
        splitter(work_amount_dst, nthr, ithr, start, end);

        parallelItInit(start, counters, iterationRange);

        for (size_t iwork = start; iwork < end; ++iwork) {
            std::vector<size_t> forStartOffset(numOfDims);
            forStartOffset[axis] = 0;
            for (size_t offsetIdx = 0, countersIdx = 0; offsetIdx < numOfDims; ++offsetIdx) {
                if (offsetIdx == axis) {
                    continue;
                }
                forStartOffset[offsetIdx] = counters[countersIdx++];
            }

            size_t startOffset = getStartOffset(forStartOffset, strides);

            const dataType* inputStart = input + startOffset;
            dataType* outputStart = output + startOffset;

            size_t offset = strides[axis];
            if (reverse) {
                if (exclusive) {
                    outputStart[offset * (shape[axis] - 1)] = 0;
                    for (int64_t i = shape[axis] - 2; i >= 0; i--) {
                        outputStart[i * offset] = inputStart[(i + 1) * offset] + outputStart[(i + 1) * offset];
                    }
                } else {
                    outputStart[offset * (shape[axis] - 1)] = inputStart[offset * (shape[axis] - 1)];
                    for (int64_t i = shape[axis] - 2; i >= 0; i--) {
                        outputStart[i * offset] = inputStart[i * offset] + outputStart[(i + 1) * offset];
                    }
                }
            } else {
                if (exclusive) {
                    outputStart[0] = 0;
                    for (size_t i = 1; i < shape[axis]; i++) {
                        outputStart[i * offset] = inputStart[(i - 1) * offset] + outputStart[(i - 1) * offset];
                    }
                } else {
                    outputStart[0] = inputStart[0];
                    for (size_t i = 1; i < shape[axis]; i++) {
                        outputStart[i * offset] = inputStart[i * offset] + outputStart[(i - 1) * offset];
                    }
                }
            }

            parallelItStep(counters, iterationRange);
        }
    });
}

void CumSum::parallelItInit(size_t start, std::vector<size_t>& counters, const VectorDims& iterationRange) {
    auto itCounter = counters.rbegin();
    auto itWork = iterationRange.rbegin();
    while (itCounter != counters.rend() && itWork != iterationRange.rend()) {
        *itCounter = start % *itWork;
        start /= *itWork;
        ++itCounter;
        ++itWork;
    }
}

inline void CumSum::parallelItStep(std::vector<size_t>& counters, const std::vector<size_t>& iterationRange) {
    auto itCounter = counters.rbegin();
    auto itWork = iterationRange.rbegin();

    while (itCounter != counters.rend() && itWork != iterationRange.rend()) {
        *itCounter = (*itCounter + 1) % *itWork;
        if (*itCounter != 0) {
            break;
        }
        ++itCounter;
        ++itWork;
    }
}

<<<<<<< HEAD
inline size_t CumSum::getStartOffset(const std::vector<size_t>& forStartOffset, const VectorDims& strides) const {
=======
inline size_t CumSum::getStartOffset(const std::vector<size_t>& forStartOffset, const std::vector<size_t>& strides) {
>>>>>>> ef9c8d90
    size_t startOffset = 0;
    for (size_t idx = 0; idx < forStartOffset.size(); ++idx) {
        startOffset += forStartOffset[idx] * strides[idx];
    }
    return startOffset;
}

size_t CumSum::getAxis(const IMemory& _axis, const IMemory& _data) const {
    const auto& axisPrecision = _axis.getDesc().getPrecision();
    const auto dataShapeSize = static_cast<int64_t>(_data.getShape().getRank());
    int64_t axisValueFromBlob = 0;
    switch (axisPrecision) {
    case ov::element::i32: {
        const auto* axisPtr = _axis.getDataAs<const int32_t>();
        axisValueFromBlob = static_cast<int64_t>(axisPtr[0]);
        break;
    }
    case ov::element::i64: {
        const auto* axisPtr = _axis.getDataAs<const int64_t>();
        axisValueFromBlob = axisPtr[0];
        break;
    }
    default: {
        THROW_CPU_NODE_ERR("doesn't support 'axis' input with precision: ", axisPrecision.get_type_name());
    }
    }
    if (axisValueFromBlob < -dataShapeSize || axisValueFromBlob > dataShapeSize - 1) {
        THROW_CPU_NODE_ERR("has axis with a value out of range: ", axisValueFromBlob);
    }
    return axisValueFromBlob >= 0 ? axisValueFromBlob : (axisValueFromBlob + dataShapeSize);
}

bool CumSum::created() const {
    return getType() == Type::CumSum;
}

bool CumSum::needPrepareParams() const {
    return false;
}

void CumSum::executeDynamicImpl(const dnnl::stream& strm) {
    execute(strm);
}

}  // namespace ov::intel_cpu::node<|MERGE_RESOLUTION|>--- conflicted
+++ resolved
@@ -177,14 +177,9 @@
     size_t work_amount_dst =
         std::accumulate(iterationRange.begin(), iterationRange.end(), static_cast<size_t>(1), std::multiplies<>());
     parallel_nt(0, [&](const int ithr, const int nthr) {
-<<<<<<< HEAD
-        size_t start = 0, end = 0;
-        std::vector<size_t> counters(numOfDims - 1, 0);
-=======
         size_t start = 0;
         size_t end = 0;
         VectorDims counters(numOfDims - 1, 0);
->>>>>>> ef9c8d90
         splitter(work_amount_dst, nthr, ithr, start, end);
 
         parallelItInit(start, counters, iterationRange);
@@ -236,7 +231,7 @@
     });
 }
 
-void CumSum::parallelItInit(size_t start, std::vector<size_t>& counters, const VectorDims& iterationRange) {
+void CumSum::parallelItInit(size_t start, VectorDims& counters, const VectorDims& iterationRange) {
     auto itCounter = counters.rbegin();
     auto itWork = iterationRange.rbegin();
     while (itCounter != counters.rend() && itWork != iterationRange.rend()) {
@@ -247,7 +242,7 @@
     }
 }
 
-inline void CumSum::parallelItStep(std::vector<size_t>& counters, const std::vector<size_t>& iterationRange) {
+inline void CumSum::parallelItStep(VectorDims& counters, const VectorDims& iterationRange) {
     auto itCounter = counters.rbegin();
     auto itWork = iterationRange.rbegin();
 
@@ -261,11 +256,7 @@
     }
 }
 
-<<<<<<< HEAD
-inline size_t CumSum::getStartOffset(const std::vector<size_t>& forStartOffset, const VectorDims& strides) const {
-=======
-inline size_t CumSum::getStartOffset(const std::vector<size_t>& forStartOffset, const std::vector<size_t>& strides) {
->>>>>>> ef9c8d90
+inline size_t CumSum::getStartOffset(const VectorDims& forStartOffset, const VectorDims& strides) const {
     size_t startOffset = 0;
     for (size_t idx = 0; idx < forStartOffset.size(); ++idx) {
         startOffset += forStartOffset[idx] * strides[idx];
