// Copyright (C) 2018-2025 Intel Corporation
// SPDX-License-Identifier: Apache-2.0
//

#pragma once

#include "nodes/executors/transpose.hpp"
#include "utils/debug_capabilities.h"

namespace ov::intel_cpu {
class RefOptimizedTransposeExecutor : public TransposeExecutor {
public:
    using TransposeExecutor::TransposeExecutor;

    bool init(const TransposeParams& transposeParams,
              const std::vector<MemoryDescPtr>& srcDescs,
              const std::vector<MemoryDescPtr>& dstDescs,
              const dnnl::primitive_attr& attr) override;
    void exec(const std::vector<MemoryCPtr>& src, const std::vector<MemoryPtr>& dst) override;
    [[nodiscard]] impl_desc_type implType() const override {
        return impl_desc_type::ref;
    }
};

class RefOptimizedTransposeExecutorBuilder : public TransposeExecutorBuilder {
public:
<<<<<<< HEAD
    bool isSupported(const TransposeParams& transposeParams,
                     const std::vector<MemoryDescPtr>& srcDescs,
                     const std::vector<MemoryDescPtr>& dstDescs) const override {
        static const std::vector<VectorDims> optimizedOrders = {
=======
    [[nodiscard]] bool isSupported(const TransposeParams& transposeParams,
                                   const std::vector<MemoryDescPtr>& srcDescs,
                                   [[maybe_unused]] const std::vector<MemoryDescPtr>& dstDescs) const override {
        static const std::vector<std::vector<size_t>> optimizedOrders = {
>>>>>>> 4ebe4931
            std::vector<size_t>{0, 3, 1, 2},
            std::vector<size_t>{0, 4, 1, 2, 3},
            std::vector<size_t>{0, 5, 1, 2, 3, 4},
        };
        if (srcDescs[0]->hasLayoutType(LayoutType::ncsp) &&
            std::find(optimizedOrders.begin(), optimizedOrders.end(), transposeParams.permuteParams.order) !=
                optimizedOrders.end()) {
            return true;
        }
        DEBUG_LOG("RefOptimizedTransposeExecutor is not supported, because passed order is not optimized");
        return false;
    }

    [[nodiscard]] TransposeExecutorPtr makeExecutor(const ExecutorContext::CPtr context) const override {
        return std::make_shared<RefOptimizedTransposeExecutor>(context);
    }
};

}  // namespace ov::intel_cpu<|MERGE_RESOLUTION|>--- conflicted
+++ resolved
@@ -24,20 +24,13 @@
 
 class RefOptimizedTransposeExecutorBuilder : public TransposeExecutorBuilder {
 public:
-<<<<<<< HEAD
-    bool isSupported(const TransposeParams& transposeParams,
-                     const std::vector<MemoryDescPtr>& srcDescs,
-                     const std::vector<MemoryDescPtr>& dstDescs) const override {
-        static const std::vector<VectorDims> optimizedOrders = {
-=======
     [[nodiscard]] bool isSupported(const TransposeParams& transposeParams,
                                    const std::vector<MemoryDescPtr>& srcDescs,
                                    [[maybe_unused]] const std::vector<MemoryDescPtr>& dstDescs) const override {
-        static const std::vector<std::vector<size_t>> optimizedOrders = {
->>>>>>> 4ebe4931
-            std::vector<size_t>{0, 3, 1, 2},
-            std::vector<size_t>{0, 4, 1, 2, 3},
-            std::vector<size_t>{0, 5, 1, 2, 3, 4},
+        static const std::vector<VectorDims> optimizedOrders = {
+            VectorDims{0, 3, 1, 2},
+            VectorDims{0, 4, 1, 2, 3},
+            VectorDims{0, 5, 1, 2, 3, 4},
         };
         if (srcDescs[0]->hasLayoutType(LayoutType::ncsp) &&
             std::find(optimizedOrders.begin(), optimizedOrders.end(), transposeParams.permuteParams.order) !=
