--- conflicted
+++ resolved
@@ -179,16 +179,9 @@
         OPENVINO_THROW_NOT_IMPLEMENTED(errorMessage);
     }
 
-<<<<<<< HEAD
     auto get_attributes = [](std::vector<ptrdiff_t>& internal_attribute, const auto& external_attribute) {
         for (size_t i = 0; i < external_attribute.size(); i++) {
             internal_attribute.push_back(static_cast<ptrdiff_t>(external_attribute[i]));
-=======
-    auto get_attributes = [](std::vector<ptrdiff_t>& internal_attribute,
-                             const std::vector<size_t>& external_attribute) {
-        for (uint64_t i : external_attribute) {
-            internal_attribute.push_back(static_cast<ptrdiff_t>(i));
->>>>>>> 4ebe4931
         }
     };
 
