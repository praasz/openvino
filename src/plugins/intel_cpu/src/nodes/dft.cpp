// Copyright (C) 2018-2025 Intel Corporation
// SPDX-License-Identifier: Apache-2.0
//

#include "dft.h"

#include <algorithm>
#include <cmath>
#include <cpu/x64/cpu_isa_traits.hpp>
#include <cstddef>
#include <cstdint>
#include <functional>
#include <iterator>
#include <memory>
#include <numeric>
#include <oneapi/dnnl/dnnl_common.hpp>
#include <string>
#include <utility>
#include <vector>

#include "common/cpu_memcpy.h"
#include "cpu_types.h"
#include "dnnl_extension_utils.h"
#include "graph_context.h"
#include "memory_desc/blocked_memory_desc.h"
#include "memory_desc/cpu_memory_desc.h"
#include "node.h"
#include "nodes/kernels/x64/dft_uni_kernel.hpp"
#include "onednn/dnnl.h"
#include "onednn/iml_type_mapper.h"
#include "openvino/core/except.hpp"
#include "openvino/core/node.hpp"
#include "openvino/core/parallel.hpp"
#include "openvino/core/type.hpp"
#include "openvino/core/type/element_type.hpp"
#include "openvino/op/constant.hpp"
#include "openvino/op/dft.hpp"
#include "openvino/op/idft.hpp"
#include "shape_inference/shape_inference_cpu.hpp"

using namespace dnnl::impl;
using namespace dnnl::impl::cpu::x64;

namespace ov::intel_cpu::node {

bool DFT::isSupportedOperation(const std::shared_ptr<const ov::Node>& op, std::string& errorMessage) noexcept {
    try {
        if (!ov::is_type_any_of<const op::v7::DFT, const op::v7::IDFT>(op)) {
            errorMessage = "Only v7 DFT/IDFT operation is supported";
            return false;
        }
    } catch (...) {
        return false;
    }
    return true;
}

DFT::DFT(const std::shared_ptr<ov::Node>& op, const GraphContext::CPtr& context)
    : Node(op, context, NgraphShapeInferFactory(op)) {
    std::string errorMessage;
    if (!isSupportedOperation(op, errorMessage)) {
        OPENVINO_THROW_NOT_IMPLEMENTED(errorMessage);
    }

    inverse = !ov::is_type<op::v7::DFT>(op);
    lastInverse = !inverse;

    m_is_axes_size_const = is_type<op::v0::Constant>(op->get_input_node_ptr(AXES_INDEX));
    if (inputShapes.size() > SIGNAL_SIZE_INDEX) {
        m_is_signal_size_const = is_type<op::v0::Constant>(op->get_input_node_ptr(SIGNAL_SIZE_INDEX));
    }
}

void DFT::getSupportedDescriptors() {}

void DFT::initSupportedPrimitiveDescriptors() {
    if (!supportedPrimitiveDescriptors.empty()) {
        return;
    }

    const auto& dataPrecision = getOriginalInputPrecisionAtPort(DATA_INDEX);
    if (!dataPrecision.is_real()) {
        THROW_CPU_NODE_ERR("has unsupported 'data' input precision: ", dataPrecision.get_type_name());
    }

    const auto& axesPrecision = getOriginalInputPrecisionAtPort(AXES_INDEX);
    if (axesPrecision != ov::element::i32 && axesPrecision != ov::element::i64) {
        THROW_CPU_NODE_ERR("has unsupported 'axes' input precision: ", axesPrecision.get_type_name());
    }

    if (inputShapes.size() > SIGNAL_SIZE_INDEX) {
        const auto& signalSizeTensorPrec = getOriginalInputPrecisionAtPort(SIGNAL_SIZE_INDEX);
        if (signalSizeTensorPrec != ov::element::i32 && signalSizeTensorPrec != ov::element::i64) {
            THROW_CPU_NODE_ERR("has unsupported 'signal_size' input precision: ", signalSizeTensorPrec.get_type_name());
        }
    }

    std::vector<PortConfigurator> inDataConfigurators(
        {{LayoutType::ncsp, ov::element::f32}, {LayoutType::ncsp, ov::element::i32}});
    if (inputShapes.size() > SIGNAL_SIZE_INDEX) {
        inDataConfigurators.emplace_back(LayoutType::ncsp, ov::element::i32);
    }

    addSupportedPrimDesc(inDataConfigurators, {{LayoutType::ncsp, ov::element::f32}}, impl_desc_type::ref_any);
}

namespace {
inline float getRealFromComplexProd(float lhsReal, float lhsImag, float rhsReal, float rhsImag) {
    return lhsReal * rhsReal - lhsImag * rhsImag;
}

inline float getImaginaryFromComplexProd(float lhsReal, float lhsImag, float rhsReal, float rhsImag) {
    return lhsReal * rhsImag + lhsImag * rhsReal;
}

/*
    Returns true while we can iterate
    Specified axis is skipped in counters
*/
inline bool nextIterationStep(std::vector<size_t>& counters, const std::vector<size_t>& iterationRange, size_t axis) {
    auto itCounter = counters.rbegin();
    auto itWork = iterationRange.rbegin();

    while (itCounter != counters.rend() && itWork != iterationRange.rend()) {
        if (static_cast<size_t>(std::distance(itCounter, counters.rend())) == axis + 1) {
            ++itCounter;
            ++itWork;
            continue;
        }
        *itCounter = (*itCounter + 1) % *itWork;
        if (*itCounter != 0) {
            return true;
        }
        ++itCounter;
        ++itWork;
    }
    return false;
}

inline bool IsPowerOfTwo(size_t n) {
    return (n != 0) && (n & (n - 1)) == 0;
}

inline bool copyStep(std::vector<size_t>& counters, const std::vector<size_t>& iterationRange) {
    auto itCounter = counters.rbegin();
    auto itWork = iterationRange.rbegin();

    while (itCounter != counters.rend() && itWork != iterationRange.rend()) {
        *itCounter = (*itCounter + 1) % *itWork;
        if (*itCounter != 0) {
            return true;
        }
        ++itCounter;
        ++itWork;
    }
    return false;
}

size_t calculateOffsetFromStrides(const VectorDims& coords, const VectorDims& strides) {
    size_t offset = 0;
    for (size_t index = 0; index < coords.size(); ++index) {
        offset += coords[index] * strides[index];
    }
    return offset;
}

void gatherToBufferND(float* buffer,
                      const float* data,
                      size_t axis,
                      const VectorDims& dimIndexes,
                      const VectorDims& shape,
                      const VectorDims& strides) {
    size_t numberOfComplex = shape[axis];
    size_t offset = calculateOffsetFromStrides(dimIndexes, strides);

    for (size_t bufferIndex = 0; bufferIndex < 2 * numberOfComplex; bufferIndex += 2) {
        buffer[bufferIndex] = data[offset];
        buffer[bufferIndex + 1] = data[offset + 1];
        offset += strides[axis];
    }
}

void applyBufferND(const float* buffer,
                   float* output,
                   size_t axis,
                   const VectorDims& dimIndexes,
                   const VectorDims& shape,
                   const VectorDims& strides) {
    size_t numberOfComplex = shape[axis];
    size_t offset = calculateOffsetFromStrides(dimIndexes, strides);

    for (size_t bufferIndex = 0; bufferIndex < 2 * numberOfComplex; bufferIndex += 2) {
        output[offset] = buffer[bufferIndex];
        output[offset + 1] = buffer[bufferIndex + 1];
        offset += strides[axis];
    }
}

void copyDataToOutputWithSignalSize(const float* input,
                                    const VectorDims& inputShape,
                                    const VectorDims& inputStrides,
                                    float* output,
<<<<<<< HEAD
                                    const VectorDims& outputShape,
                                    const VectorDims& outputStrides) {
    auto totalInput = std::accumulate(inputShape.begin(), inputShape.end(), size_t(1), std::multiplies());
    auto totalOutput = std::accumulate(outputShape.begin(), outputShape.end(), size_t(1), std::multiplies());
    std::fill_n(output, totalOutput, 0.f);
=======
                                    const std::vector<size_t>& outputShape,
                                    const std::vector<size_t>& outputStrides) {
    auto totalInput =
        std::accumulate(inputShape.begin(), inputShape.end(), static_cast<size_t>(1), std::multiplies<>());
    auto totalOutput =
        std::accumulate(outputShape.begin(), outputShape.end(), static_cast<size_t>(1), std::multiplies<>());
    std::fill_n(output, totalOutput, 0.F);
>>>>>>> ef9c8d90
    size_t lastChangedDim = 0;
    for (size_t index = inputShape.size() - 1; index > 0; --index) {
        if (inputShape[index] != outputShape[index]) {
            lastChangedDim = index;
            break;
        }
    }
    if (lastChangedDim == 0) {
        size_t outputBytesSize = std::min(totalOutput, totalInput) * sizeof(float);
        cpu_memcpy(output, input, outputBytesSize);
        return;
    }

    std::vector<size_t> iterationRange(lastChangedDim + 1, 0);
    for (size_t index = 0; index < lastChangedDim + 1; ++index) {
        iterationRange[index] = std::min(inputShape[index], outputShape[index]);
    }

    const VectorDims inputStridesRange(inputStrides.begin(), inputStrides.begin() + iterationRange.size());
    const VectorDims outputStridesRange(outputStrides.begin(), outputStrides.begin() + iterationRange.size());
    const size_t blockSize = std::accumulate(inputShape.begin() + lastChangedDim + 1,
                                             inputShape.end(),
                                             static_cast<size_t>(1),
                                             std::multiplies<>());
    const size_t blockSizeBytes = blockSize * sizeof(float);
    std::vector<size_t> iterationCounter(iterationRange.size(), 0);
    do {
        size_t offsetInput = calculateOffsetFromStrides(iterationCounter, inputStrides);
        size_t offsetOutput = calculateOffsetFromStrides(iterationCounter, outputStrides);
        cpu_memcpy(output + offsetOutput, input + offsetInput, blockSizeBytes);
    } while (copyStep(iterationCounter, iterationRange));
}

}  // namespace

void DFT::executeDynamicImpl(const dnnl::stream& strm) {
    execute(strm);
}

void DFT::execute([[maybe_unused]] const dnnl::stream& strm) {
    const auto inputDataEdge = getParentEdgeAt(DATA_INDEX);
    const auto outputDataEdge = getChildEdgeAt(0);

    const auto& outputShape = outputDataEdge->getMemory().getStaticDims();
    const auto& inputShape = inputDataEdge->getMemory().getStaticDims();

    if (axes.empty() || !m_is_axes_size_const) {
        axes = getAxes();
    }

    const auto* const src = inputDataEdge->getMemoryPtr()->getDataAs<const float>();
    auto* dst = outputDataEdge->getMemoryPtr()->getDataAs<float>();

    const auto inputRank = inputDataEdge->getMemory().getShape().getRank();

    const auto& inputStrides = inputDataEdge->getMemory().getDescWithType<BlockedMemoryDesc>()->getStrides();
    const auto& outputStrides = outputDataEdge->getMemory().getDescWithType<BlockedMemoryDesc>()->getStrides();

    size_t nComplexMaxFFT = 0;
    for (size_t axis : axes) {
        size_t nComplex = outputShape[axis];
        // FFT uses different twiddle factors
        if (!IsPowerOfTwo(nComplex)) {
            if (twiddlesMapDFT.find(nComplex) == twiddlesMapDFT.end() || lastInverse != inverse) {
                twiddlesMapDFT[nComplex] = generateTwiddlesDFT(nComplex, inverse);
            }
        } else {
            if (nComplexMaxFFT < nComplex) {
                nComplexMaxFFT = nComplex;
            }
        }
    }

    if (nComplexMaxFFT > 0 && ((nComplexMaxFFT - 1) * 2 > twiddlesFFT.size() || lastInverse != inverse)) {
        updateTwiddlesFFT(nComplexMaxFFT, inverse);
    }

    if (inputShape != outputShape) {
        copyDataToOutputWithSignalSize(src, inputShape, inputStrides, dst, outputShape, outputStrides);
    } else {
        auto totalElements =
            std::accumulate(inputShape.begin(), inputShape.end(), static_cast<size_t>(1), std::multiplies<>());
        cpu_memcpy(dst, src, totalElements * sizeof(float));
    }

    // 1d case
    if (inputRank == 2) {
        size_t nComplex = outputShape[0];
        if (IsPowerOfTwo(nComplex)) {
            std::vector<float> outputData(nComplex * 2);
            const float* resultBufPtr;

            fft(dst, outputData.data(), nComplex * 2, inverse, true, &resultBufPtr);

            if (resultBufPtr != dst) {
                cpu_memcpy(dst, resultBufPtr, nComplex * 2 * sizeof(float));
            }
        } else {
            naiveDFT(dst, nComplex * 2, inverse);
        }
    } else {
        dftNd(dst, outputShape, outputStrides, axes, inverse);
    }

    lastInverse = inverse;
}

void DFT::dftNd(float* output,
                const VectorDims& outputShape,
                const VectorDims& outputStrides,
                const std::vector<int32_t>& axes,
                bool inverse) const {
    const std::vector<size_t> iterationRange(outputShape.begin(), outputShape.end() - 1);
    const size_t lastDimIndex = iterationRange.size() - 1;
    for (size_t currentAxis : axes) {
        const size_t outputComplexLen = outputShape[currentAxis];
        const size_t outputLen = outputComplexLen * 2;

        std::vector<size_t> iterationCounter(iterationRange.size(), 0);
        if (IsPowerOfTwo(outputComplexLen)) {
            size_t parallelDimIndex = lastDimIndex == currentAxis ? lastDimIndex - 1 : lastDimIndex;
            do {
                parallel_for(iterationRange[parallelDimIndex], [&](size_t dim) {
                    std::vector<float> gatheredData(outputLen * 2);
                    auto parallelIterationCounter = iterationCounter;
                    parallelIterationCounter[parallelDimIndex] = dim;
                    gatherToBufferND(gatheredData.data(),
                                     output,
                                     currentAxis,
                                     parallelIterationCounter,
                                     outputShape,
                                     outputStrides);
                    const float* resultBufPtr;
                    fft(gatheredData.data(), gatheredData.data() + outputLen, outputLen, inverse, false, &resultBufPtr);
                    applyBufferND(resultBufPtr,
                                  output,
                                  currentAxis,
                                  parallelIterationCounter,
                                  outputShape,
                                  outputStrides);
                });
                iterationCounter[parallelDimIndex] = iterationRange[parallelDimIndex] - 1;
            } while (nextIterationStep(iterationCounter, iterationRange, currentAxis));
        } else {
            std::vector<float> gatheredData(outputLen);
            do {
                gatherToBufferND(gatheredData.data(),
                                 output,
                                 currentAxis,
                                 iterationCounter,
                                 outputShape,
                                 outputStrides);
                naiveDFT(gatheredData.data(), outputLen, inverse);
                applyBufferND(gatheredData.data(), output, currentAxis, iterationCounter, outputShape, outputStrides);
            } while (nextIterationStep(iterationCounter, iterationRange, currentAxis));
        }
    }
}

/* Cooley Tukey implementation of FFT */
void DFT::fft(float* inBuffer,
              float* outBuffer,
              int64_t dataLength,
              bool inverse,
              bool parallelize,
              const float** resultBuf) const {
    static int cacheSizeL3 = dnnl::utils::get_cache_size(3, false);
    static int elementsPerCacheLine = cacheSizeL3 / sizeof(float);
    size_t nComplex = dataLength / 2;

    std::function<void(const size_t, const size_t, const size_t)> blockIteration;
    if (fftKernel != nullptr) {
        blockIteration = [&](const size_t block, const size_t numBlocks, const size_t nextIterationBlockSize) {
            auto arg = jit_args_fft();

            arg.src = inBuffer + block * nextIterationBlockSize * 2;
            arg.dst = outBuffer + block * nextIterationBlockSize;
            arg.twiddles = &twiddlesFFT[(numBlocks + block - 1) * 2];
            arg.num_blocks = numBlocks;
            arg.work_amount = nextIterationBlockSize;
            arg.n_complex = nComplex;

            (*fftKernel)(&arg);
        };
    } else {
        blockIteration = [&](const size_t block, const size_t numBlocks, const size_t nextIterationBlockSize) {
            float* curInpBufferPtr = inBuffer + block * nextIterationBlockSize * 2;
            float* curOutBufferPtr = outBuffer + block * nextIterationBlockSize;

            for (size_t block = 0; block < numBlocks; ++block) {
                float twiddleReal = twiddlesFFT[(numBlocks + block - 1) * 2];
                float twiddleImag = twiddlesFFT[(numBlocks + block) * 2 - 1];

                for (size_t pair = 0; pair < nextIterationBlockSize; pair += 2) {
                    const float evenReal = curInpBufferPtr[pair];
                    const float evenImag = curInpBufferPtr[pair + 1];

                    const float oddReal = curInpBufferPtr[(nextIterationBlockSize + pair)];
                    const float oddImag = curInpBufferPtr[(nextIterationBlockSize + pair) + 1];

                    const float twiddledOddReal = getRealFromComplexProd(twiddleReal, twiddleImag, oddReal, oddImag);
                    const float twiddledOddImag =
                        getImaginaryFromComplexProd(twiddleReal, twiddleImag, oddReal, oddImag);

                    curOutBufferPtr[pair] = evenReal + twiddledOddReal;
                    curOutBufferPtr[pair + 1] = evenImag + twiddledOddImag;

                    curOutBufferPtr[nComplex + pair] = evenReal - twiddledOddReal;
                    curOutBufferPtr[nComplex + pair + 1] = evenImag - twiddledOddImag;
                }
            }
        };
    }

    size_t blockSize;
    size_t nextIterationBlockSize = dataLength;
    for (size_t numBlocks = 1; numBlocks < nComplex; numBlocks *= 2) {
        blockSize = nextIterationBlockSize;
        nextIterationBlockSize /= 2;
        if (parallelize && blockSize >= 4 * static_cast<size_t>(elementsPerCacheLine)) {
            parallel_for(numBlocks, [&](const size_t block) {
                blockIteration(block, 1, nextIterationBlockSize);
            });
        } else {
            blockIteration(0, numBlocks, nextIterationBlockSize);
        }

        std::swap(inBuffer, outBuffer);
    }
    if (inverse) {
        for (int64_t k = 0; k < dataLength; k++) {
            inBuffer[k] /= nComplex;
        }
    }

    *resultBuf = inBuffer;
}

void DFT::naiveDFT(float* data, size_t dataLength, bool inverse) const {
    std::vector<float> outputBuffer(dataLength);
    const size_t nComplex = dataLength / 2;
    const float reciprocalNComplex = 1.0F / nComplex;
    auto twiddlesIter = twiddlesMapDFT.find(nComplex);
    if (twiddlesIter == twiddlesMapDFT.end()) {
        THROW_CPU_NODE_ERR("Twiddles for nComplex=", nComplex, " not found");
    }
    const auto& twiddles = twiddlesIter->second;

    std::function<void(size_t)> blockIteration;
    if (dftKernel != nullptr) {
        blockIteration = [&](size_t k) {
            auto arg = jit_args_dft();

            arg.src = data;
            arg.dst = outputBuffer.data() + 2 * k;
            arg.twiddles = twiddles.data() + 2 * k * nComplex;
            arg.work_amount = nComplex;
            arg.index = k;

            (*dftKernel)(&arg);

            if (inverse) {
                outputBuffer[k * 2] *= reciprocalNComplex;
                outputBuffer[k * 2 + 1] *= reciprocalNComplex;
            }
        };
    } else {
        blockIteration = [&](size_t k) {
            float sumReal = 0.0F;
            float sumImag = 0.0F;
            for (size_t n = 0; n < nComplex; ++n) {
                const auto* complexRef = &twiddles[2 * (k * nComplex + n)];
                float complexReal = *complexRef;
                float complexImag = *(complexRef + 1);

                float complexProdReal = getRealFromComplexProd(data[2 * n], data[2 * n + 1], complexReal, complexImag);
                float complexProdImag =
                    getImaginaryFromComplexProd(data[2 * n], data[2 * n + 1], complexReal, complexImag);

                sumReal += complexProdReal;
                sumImag += complexProdImag;
            }

            if (inverse) {
                sumReal *= reciprocalNComplex;
                sumImag *= reciprocalNComplex;
            }
            outputBuffer[k * 2] = sumReal;
            outputBuffer[k * 2 + 1] = sumImag;
        };
    }

    parallel_for(nComplex, blockIteration);
    cpu_memcpy(data, outputBuffer.data(), dataLength * sizeof(float));
}

std::vector<float> DFT::generateTwiddlesDFT(size_t n_complex, bool inverse) {
    std::vector<float> twiddles(n_complex * n_complex * 2);
    const float inverseMultiplier = inverse ? 1 : -1;
    parallel_for(n_complex, [&](const size_t k) {
        for (size_t n = 0; n < n_complex; ++n) {
            float phase = 2.0F * PI * static_cast<float>(n * k) / static_cast<float>(n_complex);
            auto complexReal = std::cos(phase);
            auto complexImag = std::sin(phase) * inverseMultiplier;
            twiddles[2 * (k * n_complex + n)] = complexReal;
            twiddles[2 * (k * n_complex + n) + 1] = complexImag;
        }
    });
    return twiddles;
}

void DFT::updateTwiddlesFFT(size_t n_complex, bool inverse) {
    const float inverseMultiplier = inverse ? 1 : -1;
    size_t numBlocks = 1;

    twiddlesFFT.reserve((n_complex - 1) * 2);
    if (twiddlesFFT.empty()) {
        twiddlesFFT.emplace_back(1.0F);   //  cos(0)
        twiddlesFFT.emplace_back(-0.0F);  // -sin(0)
    } else {
        for (size_t i = numBlocks; i < twiddlesFFT.size() / 2; i += numBlocks) {
            numBlocks *= 2;
        }
    }

    for (size_t i = twiddlesFFT.size() / 2; i < n_complex - 1; i += numBlocks) {
        numBlocks *= 2;

        for (size_t blockNum = 0; blockNum < numBlocks; blockNum++) {
            size_t copyIndex = twiddlesFFT.size() - blockNum - numBlocks;

            twiddlesFFT.push_back(twiddlesFFT[copyIndex]);
            twiddlesFFT.push_back(twiddlesFFT[copyIndex + 1]);

            blockNum++;

            float angle = PI * blockNum / numBlocks;
            auto complexReal = std::cos(angle);
            auto complexImag = std::sin(angle) * inverseMultiplier;

            twiddlesFFT.emplace_back(complexReal);
            twiddlesFFT.emplace_back(complexImag);
        }
    }
}

bool DFT::created() const {
    return getType() == Type::DFT;
}

std::vector<int32_t> DFT::getAxes() const {
    auto axesEdge = getParentEdgeAt(AXES_INDEX);
    const auto* axesStartPtr = axesEdge->getMemoryPtr()->getDataAs<const int32_t>();
    auto axes_tmp = std::vector<int32_t>(axesStartPtr, axesStartPtr + axesEdge->getMemory().getStaticDims()[0]);
    const auto& inputShape = getParentEdgeAt(DATA_INDEX)->getMemory().getShape();
    const auto in_shape_rank = inputShape.getRank();
    if (in_shape_rank > 0) {
        for (auto& axis : axes_tmp) {
            if (axis < 0) {
                axis += in_shape_rank - 1;
            }
        }
    }
    std::sort(axes_tmp.begin(), axes_tmp.end());
    return axes_tmp;
}
void DFT::createJITKernels(bool hasDFT, bool hasFFT) {
#if defined(OPENVINO_ARCH_X86_64)
    if (hasDFT && dftKernel == nullptr) {
        if (mayiuse(cpu::x64::avx512_core)) {
            dftKernel = std::make_unique<jit_uni_dft_kernel_f32<cpu::x64::avx512_core>>();
        } else if (mayiuse(cpu::x64::avx2)) {
            dftKernel = std::make_unique<jit_uni_dft_kernel_f32<cpu::x64::avx2>>();
        } else if (mayiuse(cpu::x64::sse41)) {
            dftKernel = std::make_unique<jit_uni_dft_kernel_f32<cpu::x64::sse41>>();
        } else {
            THROW_CPU_NODE_ERR("Can't create jit DFT kernel");
        }

        if (dftKernel) {
            dftKernel->create_ker();
        }
    }

    if (hasFFT && fftKernel == nullptr) {
        if (mayiuse(cpu::x64::avx512_core)) {
            fftKernel = std::make_unique<jit_uni_fft_kernel_f32<cpu::x64::avx512_core>>();
        } else if (mayiuse(cpu::x64::avx2)) {
            fftKernel = std::make_unique<jit_uni_fft_kernel_f32<cpu::x64::avx2>>();
        } else if (mayiuse(cpu::x64::sse41)) {
            fftKernel = std::make_unique<jit_uni_fft_kernel_f32<cpu::x64::sse41>>();
        } else {
            THROW_CPU_NODE_ERR("Can't create jit FFT kernel");
        }

        if (fftKernel) {
            fftKernel->create_ker();
        }
    }
#endif
}

bool DFT::needShapeInfer() const {
    return !m_is_axes_size_const || !m_is_signal_size_const || Node::needShapeInfer();
}

bool DFT::needPrepareParams() const {
    return false;
}

void DFT::createPrimitive() {
    bool hasDFT = true;
    bool hasFFT = true;
    if (m_is_axes_size_const && outputShapesDefined()) {
        axes = getAxes();
        const auto& outputShape = getChildEdgeAt(0)->getMemory().getStaticDims();
        hasDFT = hasFFT = false;
        for (auto axis : axes) {
            if (IsPowerOfTwo(outputShape[axis])) {
                hasFFT = true;
            } else {
                hasDFT = true;
            }
        }
    }
    if (mayiuse(cpu::x64::sse41)) {
        createJITKernels(hasDFT, hasFFT);
    }
    Node::createPrimitive();
}

}  // namespace ov::intel_cpu::node<|MERGE_RESOLUTION|>--- conflicted
+++ resolved
@@ -200,21 +200,11 @@
                                     const VectorDims& inputShape,
                                     const VectorDims& inputStrides,
                                     float* output,
-<<<<<<< HEAD
                                     const VectorDims& outputShape,
                                     const VectorDims& outputStrides) {
     auto totalInput = std::accumulate(inputShape.begin(), inputShape.end(), size_t(1), std::multiplies());
     auto totalOutput = std::accumulate(outputShape.begin(), outputShape.end(), size_t(1), std::multiplies());
     std::fill_n(output, totalOutput, 0.f);
-=======
-                                    const std::vector<size_t>& outputShape,
-                                    const std::vector<size_t>& outputStrides) {
-    auto totalInput =
-        std::accumulate(inputShape.begin(), inputShape.end(), static_cast<size_t>(1), std::multiplies<>());
-    auto totalOutput =
-        std::accumulate(outputShape.begin(), outputShape.end(), static_cast<size_t>(1), std::multiplies<>());
-    std::fill_n(output, totalOutput, 0.F);
->>>>>>> ef9c8d90
     size_t lastChangedDim = 0;
     for (size_t index = inputShape.size() - 1; index > 0; --index) {
         if (inputShape[index] != outputShape[index]) {
