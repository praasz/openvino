--- conflicted
+++ resolved
@@ -137,11 +137,7 @@
         OPENVINO_ASSERT(node.is_type<some_primitive>());
         auto p = node.as<some_primitive>().get_primitive()->param;
 
-<<<<<<< HEAD
-        if (!one_of(p, {some_primitive::SomeParameter::SUPPORTED_VALUE_ALL}))
-=======
         if (!one_of(p, { some_primitive::SomeParameter::SUPPORTED_VALUE_ALL }))
->>>>>>> 4ebe4931
             return false;
         return true;
     }
@@ -177,35 +173,21 @@
         OV_GPU_CREATE_INSTANCE_ONEDNN(SomeImplementationManager, shape_types::static_shape,
             [](const program_node& node) {
                 auto p = node.as<some_primitive>().get_primitive()->param;
-<<<<<<< HEAD
-                if (one_of(p, {some_primitive::SomeParameter::SUPPORTED_VALUE_ONEDNN_1}))
-=======
                 if (one_of(p, { some_primitive::SomeParameter::SUPPORTED_VALUE_ONEDNN_1 }))
->>>>>>> 4ebe4931
                     return true;
                 return false;
         })
         OV_GPU_GET_INSTANCE_OCL(some_primitive, shape_types::static_shape,
             [](const program_node& node) {
                 auto p = node.as<some_primitive>().get_primitive()->param;
-<<<<<<< HEAD
-                if (!one_of(p,
-                            {some_primitive::SomeParameter::SUPPORTED_VALUE_ALL,
-                             some_primitive::SomeParameter::SUPPORTED_VALUE_OCL_STATIC}))
-=======
                 if (!one_of(p, { some_primitive::SomeParameter::SUPPORTED_VALUE_ALL, some_primitive::SomeParameter::SUPPORTED_VALUE_OCL_STATIC }))
->>>>>>> 4ebe4931
                     return false;
                 return true;
         })
         OV_GPU_CREATE_INSTANCE_ONEDNN(SomeImplementationManager, shape_types::static_shape,
             [](const program_node& node) {
                 auto p = node.as<some_primitive>().get_primitive()->param;
-<<<<<<< HEAD
-                if (one_of(p, {some_primitive::SomeParameter::SUPPORTED_VALUE_ONEDNN_2}))
-=======
                 if (one_of(p, { some_primitive::SomeParameter::SUPPORTED_VALUE_ONEDNN_2 }))
->>>>>>> 4ebe4931
                     return true;
                 return false;
         })
@@ -213,13 +195,7 @@
         OV_GPU_GET_INSTANCE_OCL(some_primitive, shape_types::dynamic_shape,
             [](const program_node& node) {
                 auto p = node.as<some_primitive>().get_primitive()->param;
-<<<<<<< HEAD
-                if (!one_of(p,
-                            {some_primitive::SomeParameter::SUPPORTED_VALUE_ALL,
-                             some_primitive::SomeParameter::SUPPORTED_VALUE_OCL_DYNAMIC}))
-=======
                 if (!one_of(p, { some_primitive::SomeParameter::SUPPORTED_VALUE_ALL, some_primitive::SomeParameter::SUPPORTED_VALUE_OCL_DYNAMIC }))
->>>>>>> 4ebe4931
                     return false;
                 return true;
         })
