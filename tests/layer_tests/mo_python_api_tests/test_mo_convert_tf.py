--- conflicted
+++ resolved
@@ -940,10 +940,6 @@
 
         ov_model.outputs[0].get_tensor().set_names({"name2"})
         assert "name2" in ov_model.outputs[0].names
-<<<<<<< HEAD
-
-=======
->>>>>>> fa536428
 
 
 class TFConvertTest(unittest.TestCase):
