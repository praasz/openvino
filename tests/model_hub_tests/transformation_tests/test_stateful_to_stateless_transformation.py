--- conflicted
+++ resolved
@@ -17,22 +17,6 @@
     # checks if tensors descriptors are same as expected
     pattern_input = re.compile(R"input_restored.((past_key_values|present)\.(\d+)\.(key|value))")
     pattern_output = re.compile(R"output_restored.((past_key_values|present)\.(\d+)\.(key|value))")
-<<<<<<< HEAD
-
-    assert len(expected_tensors) == len(tensors)
-    for expected in expected_tensors:
-        # The `patch_stateful` in optimum use any name instead found key/value names OV will use names restore path
-        # Restore expected names to find tensor for compare (can be removed when HG optimum updated)
-        expected_names = {m[1] if m else name for m, name in ((pattern_input.match(name), name) for name in expected.names)}
-        expected_names = {name for name in expected_names if not pattern_output.match(name)}
-        # tensor names check is relaxed the expected is sub-set of final names
-        t_candidates = [t for t in tensors if expected_names.issubset(t.names)]
-        assert len(t_candidates) == 1
-        tensor = t_candidates[0]
-        assert expected.get_element_type() == tensor.get_element_type()
-        assert expected.get_partial_shape() == tensor.get_partial_shape()
-=======
->>>>>>> fa536428
 
     assert len(expected_tensors) == len(tensors)
     for expected in expected_tensors:
